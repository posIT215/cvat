openapi: 3.0.3
info:
  title: CVAT REST API
<<<<<<< HEAD
  version: 2.4.8
=======
  version: '2.5'
>>>>>>> 5bc8c7b2
  description: REST API for Computer Vision Annotation Tool (CVAT)
  termsOfService: https://www.google.com/policies/terms/
  contact:
    name: CVAT.ai team
    url: https://github.com/cvat-ai/cvat
    email: support@cvat.ai
  license:
    name: MIT License
    url: https://en.wikipedia.org/wiki/MIT_License
paths:
  /api/auth/login:
    post:
      operationId: auth_create_login
      description: |-
        Check the credentials and return the REST Token
        if the credentials are valid and authenticated.
        If email verification is enabled and the user has the unverified email,
        an email with a confirmation link will be sent.
        Calls Django Auth login method to register User ID
        in Django session framework.

        Accept the following POST parameters: username, email, password
        Return the REST Framework Token Object's key.
      tags:
      - auth
      requestBody:
        content:
          application/json:
            schema:
              $ref: '#/components/schemas/LoginSerializerExRequest'
        required: true
      security:
      - sessionAuth: []
        csrfAuth: []
        tokenAuth: []
      - signatureAuth: []
      - basicAuth: []
      - {}
      responses:
        '200':
          content:
            application/vnd.cvat+json:
              schema:
                $ref: '#/components/schemas/Token'
          description: ''
  /api/auth/logout:
    post:
      operationId: auth_create_logout
      description: |-
        Calls Django logout method and delete the Token object
        assigned to the current User object.

        Accepts/Returns nothing.
      tags:
      - auth
      security:
      - sessionAuth: []
        csrfAuth: []
        tokenAuth: []
      - signatureAuth: []
      - basicAuth: []
      - {}
      responses:
        '200':
          content:
            application/vnd.cvat+json:
              schema:
                $ref: '#/components/schemas/RestAuthDetail'
          description: ''
  /api/auth/password/change:
    post:
      operationId: auth_create_password_change
      description: |-
        Calls Django Auth SetPasswordForm save method.

        Accepts the following POST parameters: new_password1, new_password2
        Returns the success/fail message.
      tags:
      - auth
      requestBody:
        content:
          application/json:
            schema:
              $ref: '#/components/schemas/PasswordChangeRequest'
        required: true
      security:
      - sessionAuth: []
        csrfAuth: []
        tokenAuth: []
      - signatureAuth: []
      - basicAuth: []
      responses:
        '200':
          content:
            application/vnd.cvat+json:
              schema:
                $ref: '#/components/schemas/RestAuthDetail'
          description: ''
  /api/auth/password/reset:
    post:
      operationId: auth_create_password_reset
      description: |-
        Calls Django Auth PasswordResetForm save method.

        Accepts the following POST parameters: email
        Returns the success/fail message.
      tags:
      - auth
      requestBody:
        content:
          application/json:
            schema:
              $ref: '#/components/schemas/PasswordResetSerializerExRequest'
        required: true
      security:
      - sessionAuth: []
        csrfAuth: []
        tokenAuth: []
      - signatureAuth: []
      - basicAuth: []
      - {}
      responses:
        '200':
          content:
            application/vnd.cvat+json:
              schema:
                $ref: '#/components/schemas/RestAuthDetail'
          description: ''
  /api/auth/password/reset/confirm:
    post:
      operationId: auth_create_password_reset_confirm
      description: |-
        Password reset e-mail link is confirmed, therefore
        this resets the user's password.

        Accepts the following POST parameters: token, uid,
            new_password1, new_password2
        Returns the success/fail message.
      tags:
      - auth
      requestBody:
        content:
          application/json:
            schema:
              $ref: '#/components/schemas/PasswordResetConfirmRequest'
        required: true
      security:
      - sessionAuth: []
        csrfAuth: []
        tokenAuth: []
      - signatureAuth: []
      - basicAuth: []
      - {}
      responses:
        '200':
          content:
            application/vnd.cvat+json:
              schema:
                $ref: '#/components/schemas/RestAuthDetail'
          description: ''
  /api/auth/register:
    post:
      operationId: auth_create_register
      tags:
      - auth
      requestBody:
        content:
          application/json:
            schema:
              $ref: '#/components/schemas/RegisterSerializerExRequest'
        required: true
      security:
      - sessionAuth: []
        csrfAuth: []
        tokenAuth: []
      - signatureAuth: []
      - basicAuth: []
      - {}
      responses:
        '201':
          content:
            application/vnd.cvat+json:
              schema:
                $ref: '#/components/schemas/RegisterSerializerEx'
          description: ''
  /api/auth/rules:
    get:
      operationId: auth_retrieve_rules
      tags:
      - auth
      security:
      - {}
      responses:
        '200':
          description: No response body
  /api/auth/signing:
    post:
      operationId: auth_create_signing
      description: Signed URL contains a token which authenticates a user on the server.Signed
        URL is valid during 30 seconds since signing.
      summary: This method signs URL for access to the server
      tags:
      - auth
      requestBody:
        content:
          application/json:
            schema:
              $ref: '#/components/schemas/SigningRequest'
        required: true
      security:
      - sessionAuth: []
        csrfAuth: []
        tokenAuth: []
      - signatureAuth: []
      - basicAuth: []
      responses:
        '200':
          content:
            application/vnd.cvat+json:
              schema:
                type: string
          description: text URL
  /api/cloudstorages:
    get:
      operationId: cloudstorages_list
      summary: Returns a paginated list of storages
      parameters:
      - name: X-Organization
        in: header
        description: Organization unique slug
        schema:
          type: string
      - name: credentials_type
        in: query
        description: A simple equality filter for the credentials_type field
        schema:
          type: string
          enum:
          - KEY_SECRET_KEY_PAIR
          - ACCOUNT_NAME_TOKEN_PAIR
          - KEY_FILE_PATH
          - ANONYMOUS_ACCESS
          - CONNECTION_STRING
      - name: filter
        required: false
        in: query
        description: 'A filter term. Available filter_fields: [''provider_type'',
          ''name'', ''resource'', ''credentials_type'', ''owner'', ''description'',
          ''id'']'
        schema:
          type: string
      - name: name
        in: query
        description: A simple equality filter for the name field
        schema:
          type: string
      - name: org
        in: query
        description: Organization unique slug
        schema:
          type: string
      - name: org_id
        in: query
        description: Organization identifier
        schema:
          type: integer
      - name: owner
        in: query
        description: A simple equality filter for the owner field
        schema:
          type: string
      - name: page
        required: false
        in: query
        description: A page number within the paginated result set.
        schema:
          type: integer
      - name: page_size
        required: false
        in: query
        description: Number of results to return per page.
        schema:
          type: integer
      - name: provider_type
        in: query
        description: A simple equality filter for the provider_type field
        schema:
          type: string
          enum:
          - AWS_S3_BUCKET
          - AZURE_CONTAINER
          - GOOGLE_DRIVE
          - GOOGLE_CLOUD_STORAGE
      - name: resource
        in: query
        description: A simple equality filter for the resource field
        schema:
          type: string
      - name: search
        required: false
        in: query
        description: 'A search term. Available search_fields: (''provider_type'',
          ''name'', ''resource'', ''credentials_type'', ''owner'', ''description'')'
        schema:
          type: string
      - name: sort
        required: false
        in: query
        description: 'Which field to use when ordering the results. Available ordering_fields:
          [''provider_type'', ''name'', ''resource'', ''credentials_type'', ''owner'',
          ''description'', ''id'']'
        schema:
          type: string
      tags:
      - cloudstorages
      security:
      - sessionAuth: []
        csrfAuth: []
        tokenAuth: []
      - signatureAuth: []
      - basicAuth: []
      responses:
        '200':
          content:
            application/vnd.cvat+json:
              schema:
                $ref: '#/components/schemas/PaginatedCloudStorageReadList'
          description: ''
    post:
      operationId: cloudstorages_create
      summary: Method creates a cloud storage with a specified characteristics
      parameters:
      - in: header
        name: X-Organization
        schema:
          type: string
        description: Organization unique slug
      - in: query
        name: org
        schema:
          type: string
        description: Organization unique slug
      - in: query
        name: org_id
        schema:
          type: integer
        description: Organization identifier
      tags:
      - cloudstorages
      requestBody:
        content:
          application/json:
            schema:
              $ref: '#/components/schemas/CloudStorageWriteRequest'
            examples:
              CreateAWSS3CloudStorageWithCredentials:
                value:
                  provider_type: AWS_S3_BUCKET
                  resource: somebucket
                  display_name: Bucket
                  credentials_type: KEY_SECRET_KEY_PAIR
                  key: XXX
                  secret_key: XXX
                  specific_attributes: region=eu-central-1
                  description: Some description
                  manifests:
                  - manifest.jsonl
                summary: Create AWS S3 cloud storage with credentials
              CreateAWSS3CloudStorageWithoutCredentials:
                value:
                  provider_type: AWS_S3_BUCKET
                  resource: somebucket
                  display_name: Bucket
                  credentials_type: ANONYMOUS_ACCESS
                  manifests:
                  - manifest.jsonl
                summary: Create AWS S3 cloud storage without credentials
              CreateAzureCloudStorage:
                value:
                  provider_type: AZURE_CONTAINER
                  resource: sonecontainer
                  display_name: Container
                  credentials_type: ACCOUNT_NAME_TOKEN_PAIR
                  account_name: someaccount
                  session_token: xxx
                  manifests:
                  - manifest.jsonl
                summary: Create Azure cloud storage
              CreateGCS:
                value:
                  provider_type: GOOGLE_CLOUD_STORAGE
                  resource: somebucket
                  display_name: Bucket
                  credentials_type: KEY_FILE_PATH
                  key_file: file
                  manifests:
                  - manifest.jsonl
                summary: Create GCS
          multipart/form-data:
            schema:
              $ref: '#/components/schemas/CloudStorageWriteRequest'
        required: true
      security:
      - sessionAuth: []
        csrfAuth: []
        tokenAuth: []
      - signatureAuth: []
      - basicAuth: []
      responses:
        '201':
          content:
            application/vnd.cvat+json:
              schema:
                $ref: '#/components/schemas/CloudStorageRead'
          description: ''
  /api/cloudstorages/{id}:
    get:
      operationId: cloudstorages_retrieve
      summary: Method returns details of a specific cloud storage
      parameters:
      - in: path
        name: id
        schema:
          type: integer
        description: A unique integer value identifying this cloud storage.
        required: true
      tags:
      - cloudstorages
      security:
      - sessionAuth: []
        csrfAuth: []
        tokenAuth: []
      - signatureAuth: []
      - basicAuth: []
      responses:
        '200':
          content:
            application/vnd.cvat+json:
              schema:
                $ref: '#/components/schemas/CloudStorageRead'
          description: ''
    patch:
      operationId: cloudstorages_partial_update
      summary: Methods does a partial update of chosen fields in a cloud storage instance
      parameters:
      - in: path
        name: id
        schema:
          type: integer
        description: A unique integer value identifying this cloud storage.
        required: true
      tags:
      - cloudstorages
      requestBody:
        content:
          application/json:
            schema:
              $ref: '#/components/schemas/PatchedCloudStorageWriteRequest'
            examples:
              CreateAWSS3CloudStorageWithCredentials:
                value:
                  provider_type: AWS_S3_BUCKET
                  resource: somebucket
                  display_name: Bucket
                  credentials_type: KEY_SECRET_KEY_PAIR
                  key: XXX
                  secret_key: XXX
                  specific_attributes: region=eu-central-1
                  description: Some description
                  manifests:
                  - manifest.jsonl
                summary: Create AWS S3 cloud storage with credentials
              CreateAWSS3CloudStorageWithoutCredentials:
                value:
                  provider_type: AWS_S3_BUCKET
                  resource: somebucket
                  display_name: Bucket
                  credentials_type: ANONYMOUS_ACCESS
                  manifests:
                  - manifest.jsonl
                summary: Create AWS S3 cloud storage without credentials
              CreateAzureCloudStorage:
                value:
                  provider_type: AZURE_CONTAINER
                  resource: sonecontainer
                  display_name: Container
                  credentials_type: ACCOUNT_NAME_TOKEN_PAIR
                  account_name: someaccount
                  session_token: xxx
                  manifests:
                  - manifest.jsonl
                summary: Create Azure cloud storage
              CreateGCS:
                value:
                  provider_type: GOOGLE_CLOUD_STORAGE
                  resource: somebucket
                  display_name: Bucket
                  credentials_type: KEY_FILE_PATH
                  key_file: file
                  manifests:
                  - manifest.jsonl
                summary: Create GCS
          multipart/form-data:
            schema:
              $ref: '#/components/schemas/PatchedCloudStorageWriteRequest'
      security:
      - sessionAuth: []
        csrfAuth: []
        tokenAuth: []
      - signatureAuth: []
      - basicAuth: []
      responses:
        '200':
          content:
            application/vnd.cvat+json:
              schema:
                $ref: '#/components/schemas/CloudStorageRead'
          description: ''
    delete:
      operationId: cloudstorages_destroy
      summary: Method deletes a specific cloud storage
      parameters:
      - in: path
        name: id
        schema:
          type: integer
        description: A unique integer value identifying this cloud storage.
        required: true
      tags:
      - cloudstorages
      security:
      - sessionAuth: []
        csrfAuth: []
        tokenAuth: []
      - signatureAuth: []
      - basicAuth: []
      responses:
        '204':
          description: The cloud storage has been removed
  /api/cloudstorages/{id}/actions:
    get:
      operationId: cloudstorages_retrieve_actions
      description: Method return allowed actions for cloud storage. It's required
        for reading/writing
      summary: Method returns allowed actions for the cloud storage
      parameters:
      - in: path
        name: id
        schema:
          type: integer
        description: A unique integer value identifying this cloud storage.
        required: true
      tags:
      - cloudstorages
      security:
      - sessionAuth: []
        csrfAuth: []
        tokenAuth: []
      - signatureAuth: []
      - basicAuth: []
      responses:
        '200':
          content:
            application/vnd.cvat+json:
              schema:
                type: string
          description: Cloud Storage actions (GET | PUT | DELETE)
  /api/cloudstorages/{id}/content:
    get:
      operationId: cloudstorages_retrieve_content
      description: 'This method is deprecated and will be removed in version 2.6.0.
        Please use the new version of API: /cloudstorages/id/content-v2/'
      summary: Method returns a manifest content
      parameters:
      - in: path
        name: id
        schema:
          type: integer
        description: A unique integer value identifying this cloud storage.
        required: true
      - in: query
        name: manifest_path
        schema:
          type: string
        description: Path to the manifest file in a cloud storage
      tags:
      - cloudstorages
      security:
      - sessionAuth: []
        csrfAuth: []
        tokenAuth: []
      - signatureAuth: []
      - basicAuth: []
      deprecated: true
      responses:
        '200':
          content:
            application/vnd.cvat+json:
              schema:
                type: array
                items:
                  type: string
          description: A manifest content
  /api/cloudstorages/{id}/content-v2:
    get:
      operationId: cloudstorages_retrieve_content_v2
      summary: Method returns the content of the cloud storage
      parameters:
      - in: path
        name: id
        schema:
          type: integer
        description: A unique integer value identifying this cloud storage.
        required: true
      - in: query
        name: manifest_path
        schema:
          type: string
        description: Path to the manifest file in a cloud storage
      - in: query
        name: next_token
        schema:
          type: string
        description: Used to continue listing files in the bucket
      - in: query
        name: page_size
        schema:
          type: integer
      - in: query
        name: prefix
        schema:
          type: string
        description: Prefix to filter data
      tags:
      - cloudstorages
      security:
      - sessionAuth: []
        csrfAuth: []
        tokenAuth: []
      - signatureAuth: []
      - basicAuth: []
      responses:
        '200':
          content:
            application/vnd.cvat+json:
              schema:
                $ref: '#/components/schemas/CloudStorageContent'
          description: A manifest content
  /api/cloudstorages/{id}/preview:
    get:
      operationId: cloudstorages_retrieve_preview
      summary: Method returns a preview image from a cloud storage
      parameters:
      - in: path
        name: id
        schema:
          type: integer
        description: A unique integer value identifying this cloud storage.
        required: true
      tags:
      - cloudstorages
      security:
      - sessionAuth: []
        csrfAuth: []
        tokenAuth: []
      - signatureAuth: []
      - basicAuth: []
      responses:
        '200':
          description: Cloud Storage preview
        '400':
          description: Failed to get cloud storage preview
        '404':
          description: Cloud Storage preview not found
  /api/cloudstorages/{id}/status:
    get:
      operationId: cloudstorages_retrieve_status
      summary: Method returns a cloud storage status
      parameters:
      - in: path
        name: id
        schema:
          type: integer
        description: A unique integer value identifying this cloud storage.
        required: true
      tags:
      - cloudstorages
      security:
      - sessionAuth: []
        csrfAuth: []
        tokenAuth: []
      - signatureAuth: []
      - basicAuth: []
      responses:
        '200':
          content:
            application/vnd.cvat+json:
              schema:
                type: string
          description: Cloud Storage status (AVAILABLE | NOT_FOUND | FORBIDDEN)
  /api/comments:
    get:
      operationId: comments_list
      summary: Method returns a paginated list of comments
      parameters:
      - name: X-Organization
        in: header
        description: Organization unique slug
        schema:
          type: string
      - name: filter
        required: false
        in: query
        description: 'A filter term. Available filter_fields: [''owner'', ''id'',
          ''issue_id'', ''frame_id'', ''job_id'']'
        schema:
          type: string
      - name: frame_id
        in: query
        description: A simple equality filter for the frame_id field
        schema:
          type: integer
      - name: issue_id
        in: query
        description: A simple equality filter for the issue_id field
        schema:
          type: integer
      - name: job_id
        in: query
        description: A simple equality filter for the job_id field
        schema:
          type: integer
      - name: org
        in: query
        description: Organization unique slug
        schema:
          type: string
      - name: org_id
        in: query
        description: Organization identifier
        schema:
          type: integer
      - name: owner
        in: query
        description: A simple equality filter for the owner field
        schema:
          type: string
      - name: page
        required: false
        in: query
        description: A page number within the paginated result set.
        schema:
          type: integer
      - name: page_size
        required: false
        in: query
        description: Number of results to return per page.
        schema:
          type: integer
      - name: search
        required: false
        in: query
        description: 'A search term. Available search_fields: (''owner'',)'
        schema:
          type: string
      - name: sort
        required: false
        in: query
        description: 'Which field to use when ordering the results. Available ordering_fields:
          [''owner'', ''id'', ''issue_id'', ''frame_id'', ''job_id'']'
        schema:
          type: string
      tags:
      - comments
      security:
      - sessionAuth: []
        csrfAuth: []
        tokenAuth: []
      - signatureAuth: []
      - basicAuth: []
      responses:
        '200':
          content:
            application/vnd.cvat+json:
              schema:
                $ref: '#/components/schemas/PaginatedCommentReadList'
          description: ''
    post:
      operationId: comments_create
      summary: Method creates a comment
      parameters:
      - in: header
        name: X-Organization
        schema:
          type: string
        description: Organization unique slug
      - in: query
        name: org
        schema:
          type: string
        description: Organization unique slug
      - in: query
        name: org_id
        schema:
          type: integer
        description: Organization identifier
      tags:
      - comments
      requestBody:
        content:
          application/json:
            schema:
              $ref: '#/components/schemas/CommentWriteRequest'
        required: true
      security:
      - sessionAuth: []
        csrfAuth: []
        tokenAuth: []
      - signatureAuth: []
      - basicAuth: []
      responses:
        '201':
          content:
            application/vnd.cvat+json:
              schema:
                $ref: '#/components/schemas/CommentRead'
          description: ''
  /api/comments/{id}:
    get:
      operationId: comments_retrieve
      summary: Method returns details of a comment
      parameters:
      - in: path
        name: id
        schema:
          type: integer
        description: A unique integer value identifying this comment.
        required: true
      tags:
      - comments
      security:
      - sessionAuth: []
        csrfAuth: []
        tokenAuth: []
      - signatureAuth: []
      - basicAuth: []
      responses:
        '200':
          content:
            application/vnd.cvat+json:
              schema:
                $ref: '#/components/schemas/CommentRead'
          description: ''
    patch:
      operationId: comments_partial_update
      summary: Methods does a partial update of chosen fields in a comment
      parameters:
      - in: path
        name: id
        schema:
          type: integer
        description: A unique integer value identifying this comment.
        required: true
      tags:
      - comments
      requestBody:
        content:
          application/json:
            schema:
              $ref: '#/components/schemas/PatchedCommentWriteRequest'
      security:
      - sessionAuth: []
        csrfAuth: []
        tokenAuth: []
      - signatureAuth: []
      - basicAuth: []
      responses:
        '200':
          content:
            application/vnd.cvat+json:
              schema:
                $ref: '#/components/schemas/CommentRead'
          description: ''
    delete:
      operationId: comments_destroy
      summary: Method deletes a comment
      parameters:
      - in: path
        name: id
        schema:
          type: integer
        description: A unique integer value identifying this comment.
        required: true
      tags:
      - comments
      security:
      - sessionAuth: []
        csrfAuth: []
        tokenAuth: []
      - signatureAuth: []
      - basicAuth: []
      responses:
        '204':
          description: The comment has been deleted
  /api/events:
    get:
      operationId: events_list
      description: Recieve logs from the server
      summary: 'Method returns csv log file '
      parameters:
      - in: query
        name: action
        schema:
          type: string
          enum:
          - download
        description: Used to start downloading process after annotation file had been
          created
      - in: query
        name: filename
        schema:
          type: string
        description: Desired output file name
      - in: query
        name: from
        schema:
          type: string
          format: date-time
        description: Filter events after the datetime. If no 'from' or 'to' parameters
          are passed, the last 30 days will be set.
      - in: query
        name: job_id
        schema:
          type: integer
        description: Filter events by job ID
      - in: query
        name: org_id
        schema:
          type: integer
        description: Filter events by organization ID
      - in: query
        name: project_id
        schema:
          type: integer
        description: Filter events by project ID
      - in: query
        name: query_id
        schema:
          type: string
        description: ID of query request that need to check or download
      - in: query
        name: task_id
        schema:
          type: integer
        description: Filter events by task ID
      - in: query
        name: to
        schema:
          type: string
          format: date-time
        description: Filter events before the datetime. If no 'from' or 'to' parameters
          are passed, the last 30 days will be set.
      - in: query
        name: user_id
        schema:
          type: integer
        description: Filter events by user ID
      tags:
      - events
      security:
      - sessionAuth: []
        csrfAuth: []
        tokenAuth: []
      - signatureAuth: []
      - basicAuth: []
      responses:
        '200':
          description: Download of file started
        '201':
          description: CSV log file is ready for downloading
        '202':
          description: Creating a CSV log file has been started
    post:
      operationId: events_create
      description: Sends logs to the Clickhouse if it is connected
      summary: Method saves logs from a client on the server
      parameters:
      - in: header
        name: X-Organization
        schema:
          type: string
        description: Organization unique slug
      - in: query
        name: org
        schema:
          type: string
        description: Organization unique slug
      - in: query
        name: org_id
        schema:
          type: integer
        description: Organization identifier
      tags:
      - events
      requestBody:
        content:
          application/json:
            schema:
              $ref: '#/components/schemas/ClientEventsRequest'
        required: true
      security:
      - sessionAuth: []
        csrfAuth: []
        tokenAuth: []
      - signatureAuth: []
      - basicAuth: []
      responses:
        '201':
          content:
            application/vnd.cvat+json:
              schema:
                $ref: '#/components/schemas/ClientEvents'
          description: ''
  /api/invitations:
    get:
      operationId: invitations_list
      summary: Method returns a paginated list of invitations
      parameters:
      - name: X-Organization
        in: header
        description: Organization unique slug
        schema:
          type: string
      - name: filter
        required: false
        in: query
        description: 'A filter term. Available filter_fields: [''owner'']'
        schema:
          type: string
      - name: org
        in: query
        description: Organization unique slug
        schema:
          type: string
      - name: org_id
        in: query
        description: Organization identifier
        schema:
          type: integer
      - name: owner
        in: query
        description: A simple equality filter for the owner field
        schema:
          type: string
      - name: page
        required: false
        in: query
        description: A page number within the paginated result set.
        schema:
          type: integer
      - name: page_size
        required: false
        in: query
        description: Number of results to return per page.
        schema:
          type: integer
      - name: search
        required: false
        in: query
        description: 'A search term. Available search_fields: (''owner'',)'
        schema:
          type: string
      - name: sort
        required: false
        in: query
        description: 'Which field to use when ordering the results. Available ordering_fields:
          [''owner'', ''created_date'']'
        schema:
          type: string
      tags:
      - invitations
      security:
      - sessionAuth: []
        csrfAuth: []
        tokenAuth: []
      - signatureAuth: []
      - basicAuth: []
      responses:
        '200':
          content:
            application/vnd.cvat+json:
              schema:
                $ref: '#/components/schemas/PaginatedInvitationReadList'
          description: ''
    post:
      operationId: invitations_create
      summary: Method creates an invitation
      parameters:
      - in: header
        name: X-Organization
        schema:
          type: string
        description: Organization unique slug
      - in: query
        name: org
        schema:
          type: string
        description: Organization unique slug
      - in: query
        name: org_id
        schema:
          type: integer
        description: Organization identifier
      tags:
      - invitations
      requestBody:
        content:
          application/json:
            schema:
              $ref: '#/components/schemas/InvitationWriteRequest'
        required: true
      security:
      - sessionAuth: []
        csrfAuth: []
        tokenAuth: []
      - signatureAuth: []
      - basicAuth: []
      responses:
        '201':
          content:
            application/vnd.cvat+json:
              schema:
                $ref: '#/components/schemas/InvitationRead'
          description: ''
  /api/invitations/{key}:
    get:
      operationId: invitations_retrieve
      summary: Method returns details of an invitation
      parameters:
      - in: path
        name: key
        schema:
          type: string
        description: A unique value identifying this invitation.
        required: true
      tags:
      - invitations
      security:
      - sessionAuth: []
        csrfAuth: []
        tokenAuth: []
      - signatureAuth: []
      - basicAuth: []
      responses:
        '200':
          content:
            application/vnd.cvat+json:
              schema:
                $ref: '#/components/schemas/InvitationRead'
          description: ''
    patch:
      operationId: invitations_partial_update
      summary: Methods does a partial update of chosen fields in an invitation
      parameters:
      - in: path
        name: key
        schema:
          type: string
        description: A unique value identifying this invitation.
        required: true
      tags:
      - invitations
      requestBody:
        content:
          application/json:
            schema:
              $ref: '#/components/schemas/PatchedInvitationWriteRequest'
      security:
      - sessionAuth: []
        csrfAuth: []
        tokenAuth: []
      - signatureAuth: []
      - basicAuth: []
      responses:
        '200':
          content:
            application/vnd.cvat+json:
              schema:
                $ref: '#/components/schemas/InvitationRead'
          description: ''
    delete:
      operationId: invitations_destroy
      summary: Method deletes an invitation
      parameters:
      - in: path
        name: key
        schema:
          type: string
        description: A unique value identifying this invitation.
        required: true
      tags:
      - invitations
      security:
      - sessionAuth: []
        csrfAuth: []
        tokenAuth: []
      - signatureAuth: []
      - basicAuth: []
      responses:
        '204':
          description: The invitation has been deleted
  /api/issues:
    get:
      operationId: issues_list
      summary: Method returns a paginated list of issues
      parameters:
      - name: X-Organization
        in: header
        description: Organization unique slug
        schema:
          type: string
      - name: assignee
        in: query
        description: A simple equality filter for the assignee field
        schema:
          type: string
      - name: filter
        required: false
        in: query
        description: 'A filter term. Available filter_fields: [''owner'', ''assignee'',
          ''id'', ''job_id'', ''task_id'', ''resolved'', ''frame_id'']'
        schema:
          type: string
      - name: frame_id
        in: query
        description: A simple equality filter for the frame_id field
        schema:
          type: integer
      - name: job_id
        in: query
        description: A simple equality filter for the job_id field
        schema:
          type: integer
      - name: org
        in: query
        description: Organization unique slug
        schema:
          type: string
      - name: org_id
        in: query
        description: Organization identifier
        schema:
          type: integer
      - name: owner
        in: query
        description: A simple equality filter for the owner field
        schema:
          type: string
      - name: page
        required: false
        in: query
        description: A page number within the paginated result set.
        schema:
          type: integer
      - name: page_size
        required: false
        in: query
        description: Number of results to return per page.
        schema:
          type: integer
      - name: resolved
        in: query
        description: A simple equality filter for the resolved field
        schema:
          type: boolean
      - name: search
        required: false
        in: query
        description: 'A search term. Available search_fields: (''owner'', ''assignee'')'
        schema:
          type: string
      - name: sort
        required: false
        in: query
        description: 'Which field to use when ordering the results. Available ordering_fields:
          [''owner'', ''assignee'', ''id'', ''job_id'', ''task_id'', ''resolved'',
          ''frame_id'']'
        schema:
          type: string
      - name: task_id
        in: query
        description: A simple equality filter for the task_id field
        schema:
          type: integer
      tags:
      - issues
      security:
      - sessionAuth: []
        csrfAuth: []
        tokenAuth: []
      - signatureAuth: []
      - basicAuth: []
      responses:
        '200':
          content:
            application/vnd.cvat+json:
              schema:
                $ref: '#/components/schemas/PaginatedIssueReadList'
          description: ''
    post:
      operationId: issues_create
      summary: Method creates an issue
      parameters:
      - in: header
        name: X-Organization
        schema:
          type: string
        description: Organization unique slug
      - in: query
        name: org
        schema:
          type: string
        description: Organization unique slug
      - in: query
        name: org_id
        schema:
          type: integer
        description: Organization identifier
      tags:
      - issues
      requestBody:
        content:
          application/json:
            schema:
              $ref: '#/components/schemas/IssueWriteRequest'
        required: true
      security:
      - sessionAuth: []
        csrfAuth: []
        tokenAuth: []
      - signatureAuth: []
      - basicAuth: []
      responses:
        '201':
          content:
            application/vnd.cvat+json:
              schema:
                $ref: '#/components/schemas/IssueRead'
          description: ''
  /api/issues/{id}:
    get:
      operationId: issues_retrieve
      summary: Method returns details of an issue
      parameters:
      - in: path
        name: id
        schema:
          type: integer
        description: A unique integer value identifying this issue.
        required: true
      tags:
      - issues
      security:
      - sessionAuth: []
        csrfAuth: []
        tokenAuth: []
      - signatureAuth: []
      - basicAuth: []
      responses:
        '200':
          content:
            application/vnd.cvat+json:
              schema:
                $ref: '#/components/schemas/IssueRead'
          description: ''
    patch:
      operationId: issues_partial_update
      summary: Methods does a partial update of chosen fields in an issue
      parameters:
      - in: path
        name: id
        schema:
          type: integer
        description: A unique integer value identifying this issue.
        required: true
      tags:
      - issues
      requestBody:
        content:
          application/json:
            schema:
              $ref: '#/components/schemas/PatchedIssueWriteRequest'
      security:
      - sessionAuth: []
        csrfAuth: []
        tokenAuth: []
      - signatureAuth: []
      - basicAuth: []
      responses:
        '200':
          content:
            application/vnd.cvat+json:
              schema:
                $ref: '#/components/schemas/IssueRead'
          description: ''
    delete:
      operationId: issues_destroy
      summary: Method deletes an issue
      parameters:
      - in: path
        name: id
        schema:
          type: integer
        description: A unique integer value identifying this issue.
        required: true
      tags:
      - issues
      security:
      - sessionAuth: []
        csrfAuth: []
        tokenAuth: []
      - signatureAuth: []
      - basicAuth: []
      responses:
        '204':
          description: The issue has been deleted
  /api/jobs:
    get:
      operationId: jobs_list
      summary: Method returns a paginated list of jobs
      parameters:
      - name: X-Organization
        in: header
        description: Organization unique slug
        schema:
          type: string
      - name: assignee
        in: query
        description: A simple equality filter for the assignee field
        schema:
          type: string
      - name: dimension
        in: query
        description: A simple equality filter for the dimension field
        schema:
          type: string
          enum:
          - 3d
          - 2d
      - name: filter
        required: false
        in: query
        description: 'A filter term. Available filter_fields: [''task_name'', ''project_name'',
          ''assignee'', ''state'', ''stage'', ''id'', ''task_id'', ''project_id'',
          ''updated_date'', ''dimension'', ''type'']'
        schema:
          type: string
      - name: org
        in: query
        description: Organization unique slug
        schema:
          type: string
      - name: org_id
        in: query
        description: Organization identifier
        schema:
          type: integer
      - name: page
        required: false
        in: query
        description: A page number within the paginated result set.
        schema:
          type: integer
      - name: page_size
        required: false
        in: query
        description: Number of results to return per page.
        schema:
          type: integer
      - name: project_id
        in: query
        description: A simple equality filter for the project_id field
        schema:
          type: integer
      - name: project_name
        in: query
        description: A simple equality filter for the project_name field
        schema:
          type: string
      - name: search
        required: false
        in: query
        description: 'A search term. Available search_fields: (''task_name'', ''project_name'',
          ''assignee'', ''state'', ''stage'')'
        schema:
          type: string
      - name: sort
        required: false
        in: query
        description: 'Which field to use when ordering the results. Available ordering_fields:
          [''task_name'', ''project_name'', ''assignee'', ''state'', ''stage'', ''id'',
          ''task_id'', ''project_id'', ''updated_date'', ''dimension'', ''type'']'
        schema:
          type: string
      - name: stage
        in: query
        description: A simple equality filter for the stage field
        schema:
          type: string
          enum:
          - annotation
          - validation
          - acceptance
      - name: state
        in: query
        description: A simple equality filter for the state field
        schema:
          type: string
          enum:
          - new
          - in progress
          - completed
          - rejected
      - name: task_id
        in: query
        description: A simple equality filter for the task_id field
        schema:
          type: integer
      - name: task_name
        in: query
        description: A simple equality filter for the task_name field
        schema:
          type: string
      - name: type
        in: query
        description: A simple equality filter for the type field
        schema:
          type: string
          enum:
          - annotation
          - ground_truth
      tags:
      - jobs
      security:
      - sessionAuth: []
        csrfAuth: []
        tokenAuth: []
      - signatureAuth: []
      - basicAuth: []
      responses:
        '200':
          content:
            application/vnd.cvat+json:
              schema:
                $ref: '#/components/schemas/PaginatedJobReadList'
          description: ''
    post:
      operationId: jobs_create
      summary: Method creates a new job in the task
      tags:
      - jobs
      requestBody:
        content:
          application/json:
            schema:
              $ref: '#/components/schemas/JobWriteRequest'
        required: true
      security:
      - sessionAuth: []
        csrfAuth: []
        tokenAuth: []
      - signatureAuth: []
      - basicAuth: []
      responses:
        '201':
          content:
            application/vnd.cvat+json:
              schema:
                $ref: '#/components/schemas/JobRead'
          description: ''
  /api/jobs/{id}:
    get:
      operationId: jobs_retrieve
      summary: Method returns details of a job
      parameters:
      - in: path
        name: id
        schema:
          type: integer
        description: A unique integer value identifying this job.
        required: true
      tags:
      - jobs
      security:
      - sessionAuth: []
        csrfAuth: []
        tokenAuth: []
      - signatureAuth: []
      - basicAuth: []
      responses:
        '200':
          content:
            application/vnd.cvat+json:
              schema:
                $ref: '#/components/schemas/JobRead'
          description: ''
    patch:
      operationId: jobs_partial_update
      summary: Methods does a partial update of chosen fields in a job
      parameters:
      - in: path
        name: id
        schema:
          type: integer
        description: A unique integer value identifying this job.
        required: true
      tags:
      - jobs
      requestBody:
        content:
          application/json:
            schema:
              $ref: '#/components/schemas/PatchedJobWriteRequest'
      security:
      - sessionAuth: []
        csrfAuth: []
        tokenAuth: []
      - signatureAuth: []
      - basicAuth: []
      responses:
        '200':
          content:
            application/vnd.cvat+json:
              schema:
                $ref: '#/components/schemas/JobRead'
          description: ''
    delete:
      operationId: jobs_destroy
      description: |
        Please note, that not every job can be removed. Currently,
        it is only available for Ground Truth jobs.
      summary: Method deletes a job and its related annotations
      parameters:
      - in: path
        name: id
        schema:
          type: integer
        description: A unique integer value identifying this job.
        required: true
      tags:
      - jobs
      security:
      - sessionAuth: []
        csrfAuth: []
        tokenAuth: []
      - signatureAuth: []
      - basicAuth: []
      responses:
        '204':
          description: The job has been deleted
  /api/jobs/{id}/annotations/:
    get:
      operationId: jobs_retrieve_annotations
      summary: Method returns annotations for a specific job as a JSON document. If
        format is specified, a zip archive is returned.
      parameters:
      - in: query
        name: action
        schema:
          type: string
          enum:
          - download
        description: Used to start downloading process after annotation file had been
          created
      - in: query
        name: cloud_storage_id
        schema:
          type: number
        description: Storage id
      - in: query
        name: filename
        schema:
          type: string
        description: Desired output file name
      - in: query
        name: format
        schema:
          type: string
        description: |-
          Desired output format name
          You can get the list of supported formats at:
          /server/annotation/formats
      - in: path
        name: id
        schema:
          type: integer
        description: A unique integer value identifying this job.
        required: true
      - in: query
        name: location
        schema:
          type: string
          enum:
          - cloud_storage
          - local
        description: Where need to save downloaded annotation
      - in: query
        name: use_default_location
        schema:
          type: boolean
          default: true
        description: Use the location that was configured in the task to export annotation
      tags:
      - jobs
      security:
      - sessionAuth: []
        csrfAuth: []
        tokenAuth: []
      - signatureAuth: []
      - basicAuth: []
      responses:
        '200':
          content:
            application/vnd.cvat+json:
              schema:
                $ref: '#/components/schemas/AnnotationsRead'
          description: Download of file started
        '201':
          description: Output file is ready for downloading
        '202':
          description: Exporting has been started
        '405':
          description: Format is not available
    post:
      operationId: jobs_create_annotations
      description: |2

        The request POST /api/jobs/id/annotations will initiate file upload and will create
        the rq job on the server in which the process of annotations uploading from file
        will be carried out. Please, use the PUT /api/jobs/id/annotations endpoint for checking status of the process.
      summary: Method allows to initialize the process of the job annotation upload
        from a local file or a cloud storage
      parameters:
      - in: query
        name: cloud_storage_id
        schema:
          type: number
        description: Storage id
      - in: query
        name: filename
        schema:
          type: string
        description: Annotation file name
      - in: query
        name: format
        schema:
          type: string
        description: |-
          Input format name
          You can get the list of supported formats at:
          /server/annotation/formats
      - in: path
        name: id
        schema:
          type: integer
        description: A unique integer value identifying this job.
        required: true
      - in: query
        name: location
        schema:
          type: string
          enum:
          - cloud_storage
          - local
        description: where to import the annotation from
      - in: query
        name: use_default_location
        schema:
          type: boolean
          default: true
        description: Use the location that was configured in the task to import annotation
      tags:
      - jobs
      requestBody:
        content:
          application/json:
            schema:
              $ref: '#/components/schemas/AnnotationFileRequest'
          multipart/form-data:
            schema:
              $ref: '#/components/schemas/AnnotationFileRequest'
      security:
      - sessionAuth: []
        csrfAuth: []
        tokenAuth: []
      - signatureAuth: []
      - basicAuth: []
      responses:
        '201':
          description: Uploading has finished
        '202':
          content:
            application/vnd.cvat+json:
              schema:
                $ref: '#/components/schemas/RqId'
          description: Uploading has been started
        '405':
          description: Format is not available
    put:
      operationId: jobs_update_annotations
      description: |2

        To check the status of the process of uploading a job annotations from a file:

        After initiating the annotations upload, you will receive an rq_id parameter.
        Make sure to include this parameter as a query parameter in your subsequent
        PUT /api/jobs/id/annotations requests to track the status of the annotations upload.
      summary: Method performs an update of all annotations in a specific job or used
        for uploading annotations from a file
      parameters:
      - in: query
        name: cloud_storage_id
        schema:
          type: number
        description: Storage id
      - in: query
        name: filename
        schema:
          type: string
        description: Annotation file name
      - in: query
        name: format
        schema:
          type: string
        description: |-
          Input format name
          You can get the list of supported formats at:
          /server/annotation/formats
      - in: path
        name: id
        schema:
          type: integer
        description: A unique integer value identifying this job.
        required: true
      - in: query
        name: location
        schema:
          type: string
          enum:
          - cloud_storage
          - local
        description: where to import the annotation from
      - in: query
        name: rq_id
        schema:
          type: string
        description: rq id
      - in: query
        name: use_default_location
        schema:
          type: boolean
          default: true
        description: Use the location that was configured in the task to import annotation
      tags:
      - jobs
      requestBody:
        content:
          application/json:
            schema:
              $ref: '#/components/schemas/JobAnnotationsUpdateRequest'
          multipart/form-data:
            schema:
              $ref: '#/components/schemas/JobAnnotationsUpdateRequest'
      security:
      - sessionAuth: []
        csrfAuth: []
        tokenAuth: []
      - signatureAuth: []
      - basicAuth: []
      responses:
        '201':
          description: Uploading has finished
        '202':
          description: Uploading has been started
        '405':
          description: Format is not available
    patch:
      operationId: jobs_partial_update_annotations
      summary: Method performs a partial update of annotations in a specific job
      parameters:
      - in: query
        name: action
        schema:
          type: string
          enum:
          - create
          - delete
          - update
        required: true
      - in: path
        name: id
        schema:
          type: integer
        description: A unique integer value identifying this job.
        required: true
      tags:
      - jobs
      requestBody:
        content:
          application/json:
            schema:
              $ref: '#/components/schemas/PatchedLabeledDataRequest'
          multipart/form-data:
            schema:
              $ref: '#/components/schemas/PatchedLabeledDataRequest'
      security:
      - sessionAuth: []
        csrfAuth: []
        tokenAuth: []
      - signatureAuth: []
      - basicAuth: []
      responses:
        '200':
          description: Annotations successfully uploaded
    delete:
      operationId: jobs_destroy_annotations
      summary: Method deletes all annotations for a specific job
      parameters:
      - in: path
        name: id
        schema:
          type: integer
        description: A unique integer value identifying this job.
        required: true
      tags:
      - jobs
      security:
      - sessionAuth: []
        csrfAuth: []
        tokenAuth: []
      - signatureAuth: []
      - basicAuth: []
      responses:
        '204':
          description: The annotation has been deleted
  /api/jobs/{id}/data:
    get:
      operationId: jobs_retrieve_data
      summary: Method returns data for a specific job
      parameters:
      - in: path
        name: id
        schema:
          type: integer
        description: A unique integer value identifying this job.
        required: true
      - in: query
        name: number
        schema:
          type: integer
        description: A unique number value identifying chunk or frame
      - in: query
        name: quality
        schema:
          type: string
          enum:
          - compressed
          - original
        description: Specifies the quality level of the requested data
      - in: query
        name: type
        schema:
          type: string
          enum:
          - chunk
          - context_image
          - frame
        description: Specifies the type of the requested data
      tags:
      - jobs
      security:
      - sessionAuth: []
        csrfAuth: []
        tokenAuth: []
      - signatureAuth: []
      - basicAuth: []
      responses:
        '200':
          content:
            application/vnd.cvat+json:
              schema:
                type: string
                format: binary
          description: Data of a specific type
  /api/jobs/{id}/data/meta:
    get:
      operationId: jobs_retrieve_data_meta
      summary: Method provides a meta information about media files which are related
        with the job
      parameters:
      - in: path
        name: id
        schema:
          type: integer
        description: A unique integer value identifying this job.
        required: true
      tags:
      - jobs
      security:
      - sessionAuth: []
        csrfAuth: []
        tokenAuth: []
      - signatureAuth: []
      - basicAuth: []
      responses:
        '200':
          content:
            application/vnd.cvat+json:
              schema:
                $ref: '#/components/schemas/DataMetaRead'
          description: ''
    patch:
      operationId: jobs_partial_update_data_meta
      summary: Method provides a meta information about media files which are related
        with the job
      parameters:
      - in: path
        name: id
        schema:
          type: integer
        description: A unique integer value identifying this job.
        required: true
      tags:
      - tasks
      requestBody:
        content:
          application/json:
            schema:
              $ref: '#/components/schemas/PatchedDataMetaWriteRequest'
      security:
      - sessionAuth: []
        csrfAuth: []
        tokenAuth: []
      - signatureAuth: []
      - basicAuth: []
      responses:
        '200':
          content:
            application/vnd.cvat+json:
              schema:
                $ref: '#/components/schemas/DataMetaRead'
          description: ''
  /api/jobs/{id}/dataset:
    get:
      operationId: jobs_retrieve_dataset
      summary: Export job as a dataset in a specific format
      parameters:
      - in: query
        name: action
        schema:
          type: string
          enum:
          - download
        description: Used to start downloading process after annotation file had been
          created
      - in: query
        name: cloud_storage_id
        schema:
          type: number
        description: Storage id
      - in: query
        name: filename
        schema:
          type: string
        description: Desired output file name
      - in: query
        name: format
        schema:
          type: string
        description: |-
          Desired output format name
          You can get the list of supported formats at:
          /server/annotation/formats
        required: true
      - in: path
        name: id
        schema:
          type: integer
        description: A unique integer value identifying this job.
        required: true
      - in: query
        name: location
        schema:
          type: string
          enum:
          - cloud_storage
          - local
        description: Where need to save downloaded dataset
      - in: query
        name: use_default_location
        schema:
          type: boolean
          default: true
        description: Use the location that was configured in the task to export dataset
      tags:
      - jobs
      security:
      - sessionAuth: []
        csrfAuth: []
        tokenAuth: []
      - signatureAuth: []
      - basicAuth: []
      responses:
        '200':
          content:
            application/vnd.cvat+json:
              schema:
                type: string
                format: binary
          description: Download of file started
        '201':
          description: Output file is ready for downloading
        '202':
          description: Exporting has been started
        '405':
          description: Format is not available
  /api/jobs/{id}/preview:
    get:
      operationId: jobs_retrieve_preview
      summary: Method returns a preview image for the job
      parameters:
      - in: path
        name: id
        schema:
          type: integer
        description: A unique integer value identifying this job.
        required: true
      tags:
      - jobs
      security:
      - sessionAuth: []
        csrfAuth: []
        tokenAuth: []
      - signatureAuth: []
      - basicAuth: []
      responses:
        '200':
          description: Job image preview
  /api/labels:
    get:
      operationId: labels_list
      summary: Method returns a paginated list of labels
      parameters:
      - in: header
        name: X-Organization
        schema:
          type: string
        description: Organization unique slug
      - name: color
        in: query
        description: A simple equality filter for the color field
        schema:
          type: string
      - name: filter
        required: false
        in: query
        description: 'A filter term. Available filter_fields: [''name'', ''parent'',
          ''id'', ''type'', ''color'', ''parent_id'']'
        schema:
          type: string
      - in: query
        name: job_id
        schema:
          type: integer
        description: A simple equality filter for job id
      - name: name
        in: query
        description: A simple equality filter for the name field
        schema:
          type: string
      - in: query
        name: org
        schema:
          type: string
        description: Organization unique slug
      - in: query
        name: org_id
        schema:
          type: integer
        description: Organization identifier
      - name: page
        required: false
        in: query
        description: A page number within the paginated result set.
        schema:
          type: integer
      - name: page_size
        required: false
        in: query
        description: Number of results to return per page.
        schema:
          type: integer
      - name: parent
        in: query
        description: A simple equality filter for the parent field
        schema:
          type: string
      - name: parent_id
        in: query
        description: A simple equality filter for the parent_id field
        schema:
          type: integer
      - in: query
        name: project_id
        schema:
          type: integer
        description: A simple equality filter for project id
      - name: search
        required: false
        in: query
        description: 'A search term. Available search_fields: (''name'', ''parent'')'
        schema:
          type: string
      - name: sort
        required: false
        in: query
        description: 'Which field to use when ordering the results. Available ordering_fields:
          [''name'', ''parent'', ''id'', ''type'', ''color'', ''parent_id'']'
        schema:
          type: string
      - in: query
        name: task_id
        schema:
          type: integer
        description: A simple equality filter for task id
      - name: type
        in: query
        description: A simple equality filter for the type field
        schema:
          type: string
          enum:
          - bbox
          - ellipse
          - polygon
          - polyline
          - points
          - cuboid
          - cuboid_3d
          - skeleton
          - tag
          - any
      tags:
      - labels
      security:
      - sessionAuth: []
        csrfAuth: []
        tokenAuth: []
      - signatureAuth: []
      - basicAuth: []
      responses:
        '200':
          content:
            application/vnd.cvat+json:
              schema:
                $ref: '#/components/schemas/PaginatedLabelList'
          description: ''
  /api/labels/{id}:
    get:
      operationId: labels_retrieve
      summary: Method returns details of a label
      parameters:
      - in: path
        name: id
        schema:
          type: integer
        description: A unique integer value identifying this label.
        required: true
      tags:
      - labels
      security:
      - sessionAuth: []
        csrfAuth: []
        tokenAuth: []
      - signatureAuth: []
      - basicAuth: []
      responses:
        '200':
          content:
            application/vnd.cvat+json:
              schema:
                $ref: '#/components/schemas/Label'
          description: ''
    patch:
      operationId: labels_partial_update
      summary: Methods does a partial update of chosen fields in a labelTo modify
        a sublabel, please use the PATCH method of the parent label
      parameters:
      - in: path
        name: id
        schema:
          type: integer
        description: A unique integer value identifying this label.
        required: true
      tags:
      - labels
      requestBody:
        content:
          application/json:
            schema:
              $ref: '#/components/schemas/PatchedLabelRequest'
      security:
      - sessionAuth: []
        csrfAuth: []
        tokenAuth: []
      - signatureAuth: []
      - basicAuth: []
      responses:
        '200':
          content:
            application/vnd.cvat+json:
              schema:
                $ref: '#/components/schemas/Label'
          description: ''
    delete:
      operationId: labels_destroy
      summary: Method deletes a label. To delete a sublabel, please use the PATCH
        method of the parent label
      parameters:
      - in: path
        name: id
        schema:
          type: integer
        description: A unique integer value identifying this label.
        required: true
      tags:
      - labels
      security:
      - sessionAuth: []
        csrfAuth: []
        tokenAuth: []
      - signatureAuth: []
      - basicAuth: []
      responses:
        '204':
          description: The label has been deleted
  /api/lambda/functions:
    get:
      operationId: lambda_list_functions
      summary: Method returns a list of functions
      tags:
      - lambda
      security:
      - sessionAuth: []
        csrfAuth: []
        tokenAuth: []
      - signatureAuth: []
      - basicAuth: []
      responses:
        '200':
          description: No response body
  /api/lambda/functions/{func_id}:
    get:
      operationId: lambda_retrieve_functions
      summary: Method returns the information about the function
      parameters:
      - in: path
        name: func_id
        schema:
          type: string
          pattern: ^[a-zA-Z0-9_.-]+$
        required: true
      tags:
      - lambda
      security:
      - sessionAuth: []
        csrfAuth: []
        tokenAuth: []
      - signatureAuth: []
      - basicAuth: []
      responses:
        '200':
          content:
            application/vnd.cvat+json:
              schema:
                type: object
                additionalProperties: {}
          description: Information about the function
    post:
      operationId: lambda_create_functions
      description: |
        Allows to execute a function for immediate computation.

        Intended for short-lived executions, useful for interactive calls.

        When executed for interactive annotation, the job id must be specified
        in the 'job' input field. The task id is not required in this case,
        but if it is specified, it must match the job task id.
      parameters:
      - in: path
        name: func_id
        schema:
          type: string
          pattern: ^[a-zA-Z0-9_.-]+$
        required: true
      tags:
      - lambda
      requestBody:
        content:
          application/json:
            schema:
              $ref: '#/components/schemas/OnlineFunctionCallRequest'
      security:
      - sessionAuth: []
        csrfAuth: []
        tokenAuth: []
      - signatureAuth: []
      - basicAuth: []
      responses:
        '200':
          description: Returns function invocation results
  /api/lambda/requests:
    get:
      operationId: lambda_list_requests
      summary: Method returns a list of requests
      tags:
      - lambda
      security:
      - sessionAuth: []
        csrfAuth: []
        tokenAuth: []
      - signatureAuth: []
      - basicAuth: []
      responses:
        '200':
          content:
            application/vnd.cvat+json:
              schema:
                type: array
                items:
                  $ref: '#/components/schemas/FunctionCall'
          description: ''
    post:
      operationId: lambda_create_requests
      summary: Method calls the function
      parameters:
      - in: header
        name: X-Organization
        schema:
          type: string
        description: Organization unique slug
      - in: query
        name: org
        schema:
          type: string
        description: Organization unique slug
      - in: query
        name: org_id
        schema:
          type: integer
        description: Organization identifier
      tags:
      - lambda
      requestBody:
        content:
          application/json:
            schema:
              $ref: '#/components/schemas/FunctionCallRequest'
        required: true
      security:
      - sessionAuth: []
        csrfAuth: []
        tokenAuth: []
      - signatureAuth: []
      - basicAuth: []
      responses:
        '200':
          content:
            application/vnd.cvat+json:
              schema:
                $ref: '#/components/schemas/FunctionCall'
          description: ''
  /api/lambda/requests/{id}:
    get:
      operationId: lambda_retrieve_requests
      summary: Method returns the status of the request
      parameters:
      - in: path
        name: id
        schema:
          type: string
        description: Request id
        required: true
      tags:
      - lambda
      security:
      - sessionAuth: []
        csrfAuth: []
        tokenAuth: []
      - signatureAuth: []
      - basicAuth: []
      responses:
        '200':
          content:
            application/vnd.cvat+json:
              schema:
                $ref: '#/components/schemas/FunctionCall'
          description: ''
  /api/memberships:
    get:
      operationId: memberships_list
      summary: Method returns a paginated list of memberships
      parameters:
      - name: X-Organization
        in: header
        description: Organization unique slug
        schema:
          type: string
      - name: filter
        required: false
        in: query
        description: 'A filter term. Available filter_fields: [''user'', ''role'',
          ''id'']'
        schema:
          type: string
      - name: org
        in: query
        description: Organization unique slug
        schema:
          type: string
      - name: org_id
        in: query
        description: Organization identifier
        schema:
          type: integer
      - name: page
        required: false
        in: query
        description: A page number within the paginated result set.
        schema:
          type: integer
      - name: page_size
        required: false
        in: query
        description: Number of results to return per page.
        schema:
          type: integer
      - name: role
        in: query
        description: A simple equality filter for the role field
        schema:
          type: string
          enum:
          - worker
          - supervisor
          - maintainer
          - owner
      - name: search
        required: false
        in: query
        description: 'A search term. Available search_fields: (''user'', ''role'')'
        schema:
          type: string
      - name: sort
        required: false
        in: query
        description: 'Which field to use when ordering the results. Available ordering_fields:
          [''user'', ''role'', ''id'']'
        schema:
          type: string
      - name: user
        in: query
        description: A simple equality filter for the user field
        schema:
          type: string
      tags:
      - memberships
      security:
      - sessionAuth: []
        csrfAuth: []
        tokenAuth: []
      - signatureAuth: []
      - basicAuth: []
      responses:
        '200':
          content:
            application/vnd.cvat+json:
              schema:
                $ref: '#/components/schemas/PaginatedMembershipReadList'
          description: ''
  /api/memberships/{id}:
    get:
      operationId: memberships_retrieve
      summary: Method returns details of a membership
      parameters:
      - in: path
        name: id
        schema:
          type: integer
        description: A unique integer value identifying this membership.
        required: true
      tags:
      - memberships
      security:
      - sessionAuth: []
        csrfAuth: []
        tokenAuth: []
      - signatureAuth: []
      - basicAuth: []
      responses:
        '200':
          content:
            application/vnd.cvat+json:
              schema:
                $ref: '#/components/schemas/MembershipRead'
          description: ''
    patch:
      operationId: memberships_partial_update
      summary: Methods does a partial update of chosen fields in a membership
      parameters:
      - in: path
        name: id
        schema:
          type: integer
        description: A unique integer value identifying this membership.
        required: true
      tags:
      - memberships
      requestBody:
        content:
          application/json:
            schema:
              $ref: '#/components/schemas/PatchedMembershipWriteRequest'
      security:
      - sessionAuth: []
        csrfAuth: []
        tokenAuth: []
      - signatureAuth: []
      - basicAuth: []
      responses:
        '200':
          content:
            application/vnd.cvat+json:
              schema:
                $ref: '#/components/schemas/MembershipRead'
          description: ''
    delete:
      operationId: memberships_destroy
      summary: Method deletes a membership
      parameters:
      - in: path
        name: id
        schema:
          type: integer
        description: A unique integer value identifying this membership.
        required: true
      tags:
      - memberships
      security:
      - sessionAuth: []
        csrfAuth: []
        tokenAuth: []
      - signatureAuth: []
      - basicAuth: []
      responses:
        '204':
          description: The membership has been deleted
  /api/organizations:
    get:
      operationId: organizations_list
      summary: Method returns a paginated list of organizations
      parameters:
      - name: filter
        required: false
        in: query
        description: 'A filter term. Available filter_fields: [''name'', ''owner'',
          ''id'', ''slug'']'
        schema:
          type: string
      - name: name
        in: query
        description: A simple equality filter for the name field
        schema:
          type: string
      - name: owner
        in: query
        description: A simple equality filter for the owner field
        schema:
          type: string
      - name: page
        required: false
        in: query
        description: A page number within the paginated result set.
        schema:
          type: integer
      - name: page_size
        required: false
        in: query
        description: Number of results to return per page.
        schema:
          type: integer
      - name: search
        required: false
        in: query
        description: 'A search term. Available search_fields: (''name'', ''owner'')'
        schema:
          type: string
      - name: slug
        in: query
        description: A simple equality filter for the slug field
        schema:
          type: string
      - name: sort
        required: false
        in: query
        description: 'Which field to use when ordering the results. Available ordering_fields:
          [''name'', ''owner'', ''id'', ''slug'']'
        schema:
          type: string
      tags:
      - organizations
      security:
      - sessionAuth: []
        csrfAuth: []
        tokenAuth: []
      - signatureAuth: []
      - basicAuth: []
      responses:
        '200':
          content:
            application/vnd.cvat+json:
              schema:
                $ref: '#/components/schemas/PaginatedOrganizationReadList'
          description: ''
    post:
      operationId: organizations_create
      summary: Method creates an organization
      tags:
      - organizations
      requestBody:
        content:
          application/json:
            schema:
              $ref: '#/components/schemas/OrganizationWriteRequest'
        required: true
      security:
      - sessionAuth: []
        csrfAuth: []
        tokenAuth: []
      - signatureAuth: []
      - basicAuth: []
      responses:
        '201':
          content:
            application/vnd.cvat+json:
              schema:
                $ref: '#/components/schemas/OrganizationRead'
          description: ''
  /api/organizations/{id}:
    get:
      operationId: organizations_retrieve
      summary: Method returns details of an organization
      parameters:
      - in: path
        name: id
        schema:
          type: integer
        description: A unique integer value identifying this organization.
        required: true
      tags:
      - organizations
      security:
      - sessionAuth: []
        csrfAuth: []
        tokenAuth: []
      - signatureAuth: []
      - basicAuth: []
      responses:
        '200':
          content:
            application/vnd.cvat+json:
              schema:
                $ref: '#/components/schemas/OrganizationRead'
          description: ''
    patch:
      operationId: organizations_partial_update
      summary: Methods does a partial update of chosen fields in an organization
      parameters:
      - in: path
        name: id
        schema:
          type: integer
        description: A unique integer value identifying this organization.
        required: true
      tags:
      - organizations
      requestBody:
        content:
          application/json:
            schema:
              $ref: '#/components/schemas/PatchedOrganizationWriteRequest'
      security:
      - sessionAuth: []
        csrfAuth: []
        tokenAuth: []
      - signatureAuth: []
      - basicAuth: []
      responses:
        '200':
          content:
            application/vnd.cvat+json:
              schema:
                $ref: '#/components/schemas/OrganizationRead'
          description: ''
    delete:
      operationId: organizations_destroy
      summary: Method deletes an organization
      parameters:
      - in: path
        name: id
        schema:
          type: integer
        description: A unique integer value identifying this organization.
        required: true
      tags:
      - organizations
      security:
      - sessionAuth: []
        csrfAuth: []
        tokenAuth: []
      - signatureAuth: []
      - basicAuth: []
      responses:
        '204':
          description: The organization has been deleted
  /api/projects:
    get:
      operationId: projects_list
      summary: Returns a paginated list of projects
      parameters:
      - name: X-Organization
        in: header
        description: Organization unique slug
        schema:
          type: string
      - name: assignee
        in: query
        description: A simple equality filter for the assignee field
        schema:
          type: string
      - name: filter
        required: false
        in: query
        description: 'A filter term. Available filter_fields: [''name'', ''owner'',
          ''assignee'', ''status'', ''id'', ''updated_date'']'
        schema:
          type: string
      - name: name
        in: query
        description: A simple equality filter for the name field
        schema:
          type: string
      - name: org
        in: query
        description: Organization unique slug
        schema:
          type: string
      - name: org_id
        in: query
        description: Organization identifier
        schema:
          type: integer
      - name: owner
        in: query
        description: A simple equality filter for the owner field
        schema:
          type: string
      - name: page
        required: false
        in: query
        description: A page number within the paginated result set.
        schema:
          type: integer
      - name: page_size
        required: false
        in: query
        description: Number of results to return per page.
        schema:
          type: integer
      - name: search
        required: false
        in: query
        description: 'A search term. Available search_fields: (''name'', ''owner'',
          ''assignee'', ''status'')'
        schema:
          type: string
      - name: sort
        required: false
        in: query
        description: 'Which field to use when ordering the results. Available ordering_fields:
          [''name'', ''owner'', ''assignee'', ''status'', ''id'', ''updated_date'']'
        schema:
          type: string
      - name: status
        in: query
        description: A simple equality filter for the status field
        schema:
          type: string
          enum:
          - annotation
          - validation
          - completed
      tags:
      - projects
      security:
      - sessionAuth: []
        csrfAuth: []
        tokenAuth: []
      - signatureAuth: []
      - basicAuth: []
      responses:
        '200':
          content:
            application/vnd.cvat+json:
              schema:
                $ref: '#/components/schemas/PaginatedProjectReadList'
          description: ''
    post:
      operationId: projects_create
      summary: Method creates a new project
      parameters:
      - in: header
        name: X-Organization
        schema:
          type: string
        description: Organization unique slug
      - in: query
        name: org
        schema:
          type: string
        description: Organization unique slug
      - in: query
        name: org_id
        schema:
          type: integer
        description: Organization identifier
      tags:
      - projects
      requestBody:
        content:
          application/json:
            schema:
              $ref: '#/components/schemas/ProjectWriteRequest'
        required: true
      security:
      - sessionAuth: []
        csrfAuth: []
        tokenAuth: []
      - signatureAuth: []
      - basicAuth: []
      responses:
        '201':
          content:
            application/vnd.cvat+json:
              schema:
                $ref: '#/components/schemas/ProjectRead'
          description: ''
  /api/projects/{id}:
    get:
      operationId: projects_retrieve
      summary: Method returns details of a specific project
      parameters:
      - in: path
        name: id
        schema:
          type: integer
        description: A unique integer value identifying this project.
        required: true
      tags:
      - projects
      security:
      - sessionAuth: []
        csrfAuth: []
        tokenAuth: []
      - signatureAuth: []
      - basicAuth: []
      responses:
        '200':
          content:
            application/vnd.cvat+json:
              schema:
                $ref: '#/components/schemas/ProjectRead'
          description: ''
    patch:
      operationId: projects_partial_update
      summary: Methods does a partial update of chosen fields in a project
      parameters:
      - in: path
        name: id
        schema:
          type: integer
        description: A unique integer value identifying this project.
        required: true
      tags:
      - projects
      requestBody:
        content:
          application/json:
            schema:
              $ref: '#/components/schemas/PatchedProjectWriteRequest'
      security:
      - sessionAuth: []
        csrfAuth: []
        tokenAuth: []
      - signatureAuth: []
      - basicAuth: []
      responses:
        '200':
          content:
            application/vnd.cvat+json:
              schema:
                $ref: '#/components/schemas/ProjectRead'
          description: ''
    delete:
      operationId: projects_destroy
      summary: Method deletes a specific project
      parameters:
      - in: path
        name: id
        schema:
          type: integer
        description: A unique integer value identifying this project.
        required: true
      tags:
      - projects
      security:
      - sessionAuth: []
        csrfAuth: []
        tokenAuth: []
      - signatureAuth: []
      - basicAuth: []
      responses:
        '204':
          description: The project has been deleted
  /api/projects/{id}/annotations:
    get:
      operationId: projects_retrieve_annotations
      summary: Method allows to download project annotations
      parameters:
      - in: query
        name: action
        schema:
          type: string
          enum:
          - download
        description: Used to start downloading process after annotation file had been
          created
      - in: query
        name: cloud_storage_id
        schema:
          type: number
        description: Storage id
      - in: query
        name: filename
        schema:
          type: string
        description: Desired output file name
      - in: query
        name: format
        schema:
          type: string
        description: |-
          Desired output format name
          You can get the list of supported formats at:
          /server/annotation/formats
        required: true
      - in: path
        name: id
        schema:
          type: integer
        description: A unique integer value identifying this project.
        required: true
      - in: query
        name: location
        schema:
          type: string
          enum:
          - cloud_storage
          - local
        description: Where need to save downloaded dataset
      - in: query
        name: use_default_location
        schema:
          type: boolean
          default: true
        description: Use the location that was configured in project to export annotation
      tags:
      - projects
      security:
      - sessionAuth: []
        csrfAuth: []
        tokenAuth: []
      - signatureAuth: []
      - basicAuth: []
      responses:
        '200':
          content:
            application/vnd.cvat+json:
              schema:
                $ref: '#/components/schemas/AnnotationsRead'
          description: Download of file started
        '201':
          description: Annotations file is ready to download
        '202':
          description: Dump of annotations has been started
        '401':
          description: Format is not specified
        '405':
          description: Format is not available
  /api/projects/{id}/backup:
    get:
      operationId: projects_retrieve_backup
      summary: Methods creates a backup copy of a project
      parameters:
      - in: query
        name: action
        schema:
          type: string
          enum:
          - download
        description: Used to start downloading process after backup file had been
          created
      - in: query
        name: cloud_storage_id
        schema:
          type: number
        description: Storage id
      - in: query
        name: filename
        schema:
          type: string
        description: Backup file name
      - in: path
        name: id
        schema:
          type: integer
        description: A unique integer value identifying this project.
        required: true
      - in: query
        name: location
        schema:
          type: string
          enum:
          - cloud_storage
          - local
        description: Where need to save downloaded backup
      - in: query
        name: use_default_location
        schema:
          type: boolean
          default: true
        description: Use the location that was configured in project to export backup
      tags:
      - projects
      security:
      - sessionAuth: []
        csrfAuth: []
        tokenAuth: []
      - signatureAuth: []
      - basicAuth: []
      responses:
        '200':
          description: Download of file started
        '201':
          description: Output backup file is ready for downloading
        '202':
          description: Creating a backup file has been started
  /api/projects/{id}/dataset/:
    get:
      operationId: projects_retrieve_dataset
      description: |2

        To check the status of the process of importing a project dataset from a file:

        After initiating the dataset upload, you will receive an rq_id parameter.
        Make sure to include this parameter as a query parameter in your subsequent
        GET /api/projects/id/dataset requests to track the status of the dataset import.
        Also you should specify action parameter: action=import_status.
      summary: Export project as a dataset in a specific format
      parameters:
      - in: query
        name: action
        schema:
          type: string
          enum:
          - download
          - import_status
        description: Used to start downloading process after annotation file had been
          created
      - in: query
        name: cloud_storage_id
        schema:
          type: number
        description: Storage id
      - in: query
        name: filename
        schema:
          type: string
        description: Desired output file name
      - in: query
        name: format
        schema:
          type: string
        description: |-
          Desired output format name
          You can get the list of supported formats at:
          /server/annotation/formats
      - in: path
        name: id
        schema:
          type: integer
        description: A unique integer value identifying this project.
        required: true
      - in: query
        name: location
        schema:
          type: string
          enum:
          - cloud_storage
          - local
        description: Where need to save downloaded dataset
      - in: query
        name: rq_id
        schema:
          type: string
        description: rq id
      - in: query
        name: use_default_location
        schema:
          type: boolean
          default: true
        description: Use the location that was configured in project to import dataset
      tags:
      - projects
      security:
      - sessionAuth: []
        csrfAuth: []
        tokenAuth: []
      - signatureAuth: []
      - basicAuth: []
      responses:
        '200':
          content:
            application/vnd.cvat+json:
              schema:
                type: string
                format: binary
          description: Download of file started
        '201':
          description: Output file is ready for downloading
        '202':
          description: Exporting has been started
        '405':
          description: Format is not available
    post:
      operationId: projects_create_dataset
      description: |2

        The request POST /api/projects/id/dataset will initiate file upload and will create
        the rq job on the server in which the process of dataset import from a file
        will be carried out. Please, use the GET /api/projects/id/dataset endpoint for checking status of the process.
      summary: Import dataset in specific format as a project or check status of dataset
        import process
      parameters:
      - in: query
        name: cloud_storage_id
        schema:
          type: number
        description: Storage id
      - in: query
        name: filename
        schema:
          type: string
        description: Dataset file name
      - in: query
        name: format
        schema:
          type: string
        description: |-
          Desired dataset format name
          You can get the list of supported formats at:
          /server/annotation/formats
      - in: path
        name: id
        schema:
          type: integer
        description: A unique integer value identifying this project.
        required: true
      - in: query
        name: location
        schema:
          type: string
          enum:
          - cloud_storage
          - local
        description: Where to import the dataset from
      - in: query
        name: use_default_location
        schema:
          type: boolean
          default: true
        description: Use the location that was configured in the project to import
          annotations
      tags:
      - projects
      requestBody:
        content:
          application/json:
            schema:
              $ref: '#/components/schemas/DatasetWriteRequest'
          multipart/form-data:
            schema:
              $ref: '#/components/schemas/DatasetWriteRequest'
      security:
      - sessionAuth: []
        csrfAuth: []
        tokenAuth: []
      - signatureAuth: []
      - basicAuth: []
      responses:
        '202':
          content:
            application/vnd.cvat+json:
              schema:
                $ref: '#/components/schemas/RqId'
          description: Importing has been started
        '400':
          description: Failed to import dataset
        '405':
          description: Format is not available
  /api/projects/{id}/preview:
    get:
      operationId: projects_retrieve_preview
      summary: Method returns a preview image for the project
      parameters:
      - in: path
        name: id
        schema:
          type: integer
        description: A unique integer value identifying this project.
        required: true
      tags:
      - projects
      security:
      - sessionAuth: []
        csrfAuth: []
        tokenAuth: []
      - signatureAuth: []
      - basicAuth: []
      responses:
        '200':
          description: Project image preview
        '404':
          description: Project image preview not found
  /api/projects/backup/:
    post:
      operationId: projects_create_backup
      description: |2

        The backup import process is as follows:

        The first request POST /api/projects/backup will initiate file upload and will create
        the rq job on the server in which the process of a project creating from an uploaded backup
        will be carried out.

        After initiating the backup upload, you will receive an rq_id parameter.
        Make sure to include this parameter as a query parameter in your subsequent requests
        to track the status of the project creation.
        Once the project has been successfully created, the server will return the id of the newly created project.
      summary: Methods create a project from a backup
      parameters:
      - in: header
        name: X-Organization
        schema:
          type: string
        description: Organization unique slug
      - in: query
        name: cloud_storage_id
        schema:
          type: number
        description: Storage id
      - in: query
        name: filename
        schema:
          type: string
        description: Backup file name
      - in: query
        name: location
        schema:
          type: string
          enum:
          - cloud_storage
          - local
          default: local
        description: Where to import the backup file from
      - in: query
        name: org
        schema:
          type: string
        description: Organization unique slug
      - in: query
        name: org_id
        schema:
          type: integer
        description: Organization identifier
      - in: query
        name: rq_id
        schema:
          type: string
        description: rq id
      tags:
      - projects
      requestBody:
        content:
          application/json:
            schema:
              $ref: '#/components/schemas/BackupWriteRequest'
          multipart/form-data:
            schema:
              $ref: '#/components/schemas/BackupWriteRequest'
      security:
      - sessionAuth: []
        csrfAuth: []
        tokenAuth: []
      - signatureAuth: []
      - basicAuth: []
      responses:
        '201':
          description: The project has been imported
        '202':
          content:
            application/vnd.cvat+json:
              schema:
                $ref: '#/components/schemas/RqId'
          description: Importing a backup file has been started
  /api/quality/conflicts:
    get:
      operationId: quality_list_conflicts
      summary: Method returns a paginated list of annotation conflicts
      parameters:
      - name: X-Organization
        in: header
        description: Organization unique slug
        schema:
          type: string
      - name: filter
        required: false
        in: query
        description: 'A filter term. Available filter_fields: [''id'', ''frame'',
          ''type'', ''job_id'', ''task_id'', ''severity'']'
        schema:
          type: string
      - name: frame
        in: query
        description: A simple equality filter for the frame field
        schema:
          type: integer
      - name: job_id
        in: query
        description: A simple equality filter for the job_id field
        schema:
          type: integer
      - name: org
        in: query
        description: Organization unique slug
        schema:
          type: string
      - name: org_id
        in: query
        description: Organization identifier
        schema:
          type: integer
      - name: page
        required: false
        in: query
        description: A page number within the paginated result set.
        schema:
          type: integer
      - name: page_size
        required: false
        in: query
        description: Number of results to return per page.
        schema:
          type: integer
      - in: query
        name: report_id
        schema:
          type: integer
        description: A simple equality filter for report id
      - name: severity
        in: query
        description: A simple equality filter for the severity field
        schema:
          type: string
          enum:
          - warning
          - error
      - name: sort
        required: false
        in: query
        description: 'Which field to use when ordering the results. Available ordering_fields:
          [''id'', ''frame'', ''type'', ''job_id'', ''task_id'', ''severity'']'
        schema:
          type: string
      - name: task_id
        in: query
        description: A simple equality filter for the task_id field
        schema:
          type: integer
      - name: type
        in: query
        description: A simple equality filter for the type field
        schema:
          type: string
          enum:
          - missing_annotation
          - extra_annotation
          - mismatching_label
          - low_overlap
          - mismatching_direction
          - mismatching_attributes
          - mismatching_groups
          - covered_annotation
      tags:
      - quality
      security:
      - sessionAuth: []
        csrfAuth: []
        tokenAuth: []
      - signatureAuth: []
      - basicAuth: []
      responses:
        '200':
          content:
            application/vnd.cvat+json:
              schema:
                $ref: '#/components/schemas/PaginatedAnnotationConflictList'
          description: ''
  /api/quality/reports:
    get:
      operationId: quality_list_reports
      summary: Method returns a paginated list of quality reports
      parameters:
      - name: X-Organization
        in: header
        description: Organization unique slug
        schema:
          type: string
      - name: filter
        required: false
        in: query
        description: 'A filter term. Available filter_fields: [''id'', ''job_id'',
          ''created_date'', ''gt_last_updated'', ''target_last_updated'', ''parent_id'']'
        schema:
          type: string
      - name: job_id
        in: query
        description: A simple equality filter for the job_id field
        schema:
          type: integer
      - name: org
        in: query
        description: Organization unique slug
        schema:
          type: string
      - name: org_id
        in: query
        description: Organization identifier
        schema:
          type: integer
      - name: page
        required: false
        in: query
        description: A page number within the paginated result set.
        schema:
          type: integer
      - name: page_size
        required: false
        in: query
        description: Number of results to return per page.
        schema:
          type: integer
      - name: parent_id
        in: query
        description: A simple equality filter for the parent_id field
        schema:
          type: integer
      - name: sort
        required: false
        in: query
        description: 'Which field to use when ordering the results. Available ordering_fields:
          [''id'', ''job_id'', ''created_date'', ''gt_last_updated'', ''target_last_updated'',
          ''parent_id'']'
        schema:
          type: string
      - in: query
        name: target
        schema:
          type: string
        description: A simple equality filter for target
      - in: query
        name: task_id
        schema:
          type: integer
        description: A simple equality filter for task id
      tags:
      - quality
      security:
      - sessionAuth: []
        csrfAuth: []
        tokenAuth: []
      - signatureAuth: []
      - basicAuth: []
      responses:
        '200':
          content:
            application/vnd.cvat+json:
              schema:
                $ref: '#/components/schemas/PaginatedQualityReportList'
          description: ''
    post:
      operationId: quality_create_report
      summary: Creates a quality report asynchronously and allows to check request
        status
      parameters:
      - in: query
        name: rq_id
        schema:
          type: string
        description: |
          The report creation request id. Can be specified to check the report
          creation status.
      tags:
      - quality
      requestBody:
        content:
          application/json:
            schema:
              $ref: '#/components/schemas/QualityReportCreateRequest'
      security:
      - sessionAuth: []
        csrfAuth: []
        tokenAuth: []
      - signatureAuth: []
      - basicAuth: []
      responses:
        '201':
          content:
            application/vnd.cvat+json:
              schema:
                $ref: '#/components/schemas/QualityReport'
          description: ''
        '202':
          content:
            application/vnd.cvat+json:
              schema:
                $ref: '#/components/schemas/RqId'
          description: |
            A quality report request has been enqueued, the request id is returned.
            The request status can be checked at this endpoint by passing the rq_id
            as the query parameter. If the request id is specified, this response
            means the quality report request is queued or is being processed.
        '400':
          description: Invalid or failed request, check the response data for details
  /api/quality/reports/{id}:
    get:
      operationId: quality_retrieve_report
      summary: Method returns details of a quality report
      parameters:
      - in: path
        name: id
        schema:
          type: integer
        description: A unique integer value identifying this quality report.
        required: true
      tags:
      - quality
      security:
      - sessionAuth: []
        csrfAuth: []
        tokenAuth: []
      - signatureAuth: []
      - basicAuth: []
      responses:
        '200':
          content:
            application/vnd.cvat+json:
              schema:
                $ref: '#/components/schemas/QualityReport'
          description: ''
  /api/quality/reports/{id}/data:
    get:
      operationId: quality_retrieve_report_data
      summary: Retrieve full contents of the report in JSON format
      parameters:
      - in: path
        name: id
        schema:
          type: integer
        description: A unique integer value identifying this quality report.
        required: true
      tags:
      - quality
      security:
      - sessionAuth: []
        csrfAuth: []
        tokenAuth: []
      - signatureAuth: []
      - basicAuth: []
      responses:
        '200':
          content:
            application/vnd.cvat+json:
              schema:
                type: object
                additionalProperties: {}
          description: ''
  /api/quality/settings:
    get:
      operationId: quality_list_settings
      summary: Method returns a paginated list of quality settings instances
      parameters:
      - name: X-Organization
        in: header
        description: Organization unique slug
        schema:
          type: string
      - name: filter
        required: false
        in: query
        description: 'A filter term. Available filter_fields: [''id'', ''task_id'']'
        schema:
          type: string
      - name: org
        in: query
        description: Organization unique slug
        schema:
          type: string
      - name: org_id
        in: query
        description: Organization identifier
        schema:
          type: integer
      - name: page
        required: false
        in: query
        description: A page number within the paginated result set.
        schema:
          type: integer
      - name: page_size
        required: false
        in: query
        description: Number of results to return per page.
        schema:
          type: integer
      - name: sort
        required: false
        in: query
        description: 'Which field to use when ordering the results. Available ordering_fields:
          [''id'']'
        schema:
          type: string
      - name: task_id
        in: query
        description: A simple equality filter for the task_id field
        schema:
          type: integer
      tags:
      - quality
      security:
      - sessionAuth: []
        csrfAuth: []
        tokenAuth: []
      - signatureAuth: []
      - basicAuth: []
      responses:
        '200':
          content:
            application/vnd.cvat+json:
              schema:
                $ref: '#/components/schemas/PaginatedQualitySettingsList'
          description: ''
  /api/quality/settings/{id}:
    get:
      operationId: quality_retrieve_settings
      summary: Method returns details of the quality settings instance
      parameters:
      - in: path
        name: id
        schema:
          type: integer
        description: An id of a quality settings instance
        required: true
      tags:
      - quality
      security:
      - sessionAuth: []
        csrfAuth: []
        tokenAuth: []
      - signatureAuth: []
      - basicAuth: []
      responses:
        '200':
          content:
            application/vnd.cvat+json:
              schema:
                $ref: '#/components/schemas/QualitySettings'
          description: ''
    patch:
      operationId: quality_partial_update_settings
      summary: Methods does a partial update of chosen fields in the quality settings
        instance
      parameters:
      - in: path
        name: id
        schema:
          type: integer
        description: An id of a quality settings instance
        required: true
      tags:
      - quality
      requestBody:
        content:
          application/json:
            schema:
              $ref: '#/components/schemas/PatchedQualitySettingsRequest'
      security:
      - sessionAuth: []
        csrfAuth: []
        tokenAuth: []
      - signatureAuth: []
      - basicAuth: []
      responses:
        '200':
          content:
            application/vnd.cvat+json:
              schema:
<<<<<<< HEAD
                $ref: '#/components/schemas/RqId'
          description: Importing a backup file has been started
  /api/quality/conflicts:
    get:
      operationId: quality_list_conflicts
      summary: Method returns a paginated list of annotation conflicts
      parameters:
      - name: X-Organization
        in: header
        description: Organization unique slug
        schema:
          type: string
      - name: filter
        required: false
        in: query
        description: 'A filter term. Available filter_fields: [''id'', ''frame'',
          ''type'', ''job_id'', ''task_id'', ''severity'']'
        schema:
          type: string
      - name: frame
        in: query
        description: A simple equality filter for the frame field
        schema:
          type: integer
      - name: job_id
        in: query
        description: A simple equality filter for the job_id field
        schema:
          type: integer
      - name: org
        in: query
        description: Organization unique slug
        schema:
          type: string
      - name: org_id
        in: query
        description: Organization identifier
        schema:
          type: integer
      - name: page
        required: false
        in: query
        description: A page number within the paginated result set.
        schema:
          type: integer
      - name: page_size
        required: false
        in: query
        description: Number of results to return per page.
        schema:
          type: integer
      - in: query
        name: report_id
        schema:
          type: integer
        description: A simple equality filter for report id
      - name: severity
        in: query
        description: A simple equality filter for the severity field
        schema:
          type: string
          enum:
          - warning
          - error
      - name: sort
        required: false
        in: query
        description: 'Which field to use when ordering the results. Available ordering_fields:
          [''id'', ''frame'', ''type'', ''job_id'', ''task_id'', ''severity'']'
        schema:
          type: string
      - name: task_id
        in: query
        description: A simple equality filter for the task_id field
        schema:
          type: integer
      - name: type
        in: query
        description: A simple equality filter for the type field
        schema:
          type: string
          enum:
          - missing_annotation
          - extra_annotation
          - mismatching_label
          - low_overlap
          - mismatching_direction
          - mismatching_attributes
          - mismatching_groups
          - covered_annotation
      tags:
      - quality
      security:
      - sessionAuth: []
        csrfAuth: []
        tokenAuth: []
      - signatureAuth: []
      - basicAuth: []
      responses:
        '200':
          content:
            application/vnd.cvat+json:
              schema:
                $ref: '#/components/schemas/PaginatedAnnotationConflictList'
          description: ''
  /api/quality/reports:
    get:
      operationId: quality_list_reports
      summary: Method returns a paginated list of quality reports
      parameters:
      - name: X-Organization
        in: header
        description: Organization unique slug
        schema:
          type: string
      - name: filter
        required: false
        in: query
        description: 'A filter term. Available filter_fields: [''id'', ''job_id'',
          ''created_date'', ''gt_last_updated'', ''target_last_updated'', ''parent_id'']'
        schema:
          type: string
      - name: job_id
        in: query
        description: A simple equality filter for the job_id field
        schema:
          type: integer
      - name: org
        in: query
        description: Organization unique slug
        schema:
          type: string
      - name: org_id
        in: query
        description: Organization identifier
        schema:
          type: integer
      - name: page
        required: false
        in: query
        description: A page number within the paginated result set.
        schema:
          type: integer
      - name: page_size
        required: false
        in: query
        description: Number of results to return per page.
        schema:
          type: integer
      - name: parent_id
        in: query
        description: A simple equality filter for the parent_id field
        schema:
          type: integer
      - name: sort
        required: false
        in: query
        description: 'Which field to use when ordering the results. Available ordering_fields:
          [''id'', ''job_id'', ''created_date'', ''gt_last_updated'', ''target_last_updated'',
          ''parent_id'']'
        schema:
          type: string
      - in: query
        name: target
        schema:
          type: string
        description: A simple equality filter for target
      - in: query
        name: task_id
        schema:
          type: integer
        description: A simple equality filter for task id
      tags:
      - quality
      security:
      - sessionAuth: []
        csrfAuth: []
        tokenAuth: []
      - signatureAuth: []
      - basicAuth: []
      responses:
        '200':
          content:
            application/vnd.cvat+json:
              schema:
                $ref: '#/components/schemas/PaginatedQualityReportList'
          description: ''
    post:
      operationId: quality_create_report
      summary: Creates a quality report asynchronously and allows to check request
        status
      parameters:
      - in: query
        name: rq_id
        schema:
          type: string
        description: |
          The report creation request id. Can be specified to check the report
          creation status.
      tags:
      - quality
      requestBody:
        content:
          application/json:
            schema:
              $ref: '#/components/schemas/QualityReportCreateRequest'
      security:
      - sessionAuth: []
        csrfAuth: []
        tokenAuth: []
      - signatureAuth: []
      - basicAuth: []
      responses:
        '201':
          content:
            application/vnd.cvat+json:
              schema:
                $ref: '#/components/schemas/QualityReport'
          description: ''
        '202':
          content:
            application/vnd.cvat+json:
              schema:
                $ref: '#/components/schemas/RqId'
          description: |
            A quality report request has been enqueued, the request id is returned.
            The request status can be checked at this endpoint by passing the rq_id
            as the query parameter. If the request id is specified, this response
            means the quality report request is queued or is being processed.
        '400':
          description: Invalid or failed request, check the response data for details
  /api/quality/reports/{id}:
    get:
      operationId: quality_retrieve_report
      summary: Method returns details of a quality report
      parameters:
      - in: path
        name: id
        schema:
          type: integer
        description: A unique integer value identifying this quality report.
        required: true
      tags:
      - quality
      security:
      - sessionAuth: []
        csrfAuth: []
        tokenAuth: []
      - signatureAuth: []
      - basicAuth: []
      responses:
        '200':
          content:
            application/vnd.cvat+json:
              schema:
                $ref: '#/components/schemas/QualityReport'
          description: ''
  /api/quality/reports/{id}/data:
    get:
      operationId: quality_retrieve_report_data
      summary: Retrieve full contents of the report in JSON format
      parameters:
      - in: path
        name: id
        schema:
          type: integer
        description: A unique integer value identifying this quality report.
        required: true
      tags:
      - quality
      security:
      - sessionAuth: []
        csrfAuth: []
        tokenAuth: []
      - signatureAuth: []
      - basicAuth: []
      responses:
        '200':
          content:
            application/vnd.cvat+json:
              schema:
                type: object
                additionalProperties: {}
          description: ''
  /api/quality/settings:
    get:
      operationId: quality_list_settings
      summary: Method returns a paginated list of quality settings instances
      parameters:
      - name: X-Organization
        in: header
        description: Organization unique slug
        schema:
          type: string
      - name: filter
        required: false
        in: query
        description: 'A filter term. Available filter_fields: [''id'', ''task_id'']'
        schema:
          type: string
      - name: org
        in: query
        description: Organization unique slug
        schema:
          type: string
      - name: org_id
        in: query
        description: Organization identifier
        schema:
          type: integer
      - name: page
        required: false
        in: query
        description: A page number within the paginated result set.
        schema:
          type: integer
      - name: page_size
        required: false
        in: query
        description: Number of results to return per page.
        schema:
          type: integer
      - name: sort
        required: false
        in: query
        description: 'Which field to use when ordering the results. Available ordering_fields:
          [''id'']'
        schema:
          type: string
      - name: task_id
        in: query
        description: A simple equality filter for the task_id field
        schema:
          type: integer
      tags:
      - quality
      security:
      - sessionAuth: []
        csrfAuth: []
        tokenAuth: []
      - signatureAuth: []
      - basicAuth: []
      responses:
        '200':
          content:
            application/vnd.cvat+json:
              schema:
                $ref: '#/components/schemas/PaginatedQualitySettingsList'
          description: ''
  /api/quality/settings/{id}:
    get:
      operationId: quality_retrieve_settings
      summary: Method returns details of the quality settings instance
      parameters:
      - in: path
        name: id
        schema:
          type: integer
        description: An id of a quality settings instance
        required: true
      tags:
      - quality
      security:
      - sessionAuth: []
        csrfAuth: []
        tokenAuth: []
      - signatureAuth: []
      - basicAuth: []
      responses:
        '200':
          content:
            application/vnd.cvat+json:
              schema:
                $ref: '#/components/schemas/QualitySettings'
          description: ''
    patch:
      operationId: quality_partial_update_settings
      summary: Methods does a partial update of chosen fields in the quality settings
        instance
      parameters:
      - in: path
        name: id
        schema:
          type: integer
        description: An id of a quality settings instance
        required: true
      tags:
      - quality
      requestBody:
        content:
          application/json:
            schema:
              $ref: '#/components/schemas/PatchedQualitySettingsRequest'
      security:
      - sessionAuth: []
        csrfAuth: []
        tokenAuth: []
      - signatureAuth: []
      - basicAuth: []
      responses:
        '200':
          content:
            application/vnd.cvat+json:
              schema:
=======
>>>>>>> 5bc8c7b2
                $ref: '#/components/schemas/QualitySettings'
          description: ''
  /api/schema/:
    get:
      operationId: schema_retrieve
      description: |-
        OpenApi3 schema for this API. Format can be selected via content negotiation.

        - YAML: application/vnd.oai.openapi
        - JSON: application/vnd.oai.openapi+json
      parameters:
      - in: query
        name: lang
        schema:
          type: string
          enum:
          - af
          - ar
          - ar-dz
          - ast
          - az
          - be
          - bg
          - bn
          - br
          - bs
          - ca
          - ckb
          - cs
          - cy
          - da
          - de
          - dsb
          - el
          - en
          - en-au
          - en-gb
          - eo
          - es
          - es-ar
          - es-co
          - es-mx
          - es-ni
          - es-ve
          - et
          - eu
          - fa
          - fi
          - fr
          - fy
          - ga
          - gd
          - gl
          - he
          - hi
          - hr
          - hsb
          - hu
          - hy
          - ia
          - id
          - ig
          - io
          - is
          - it
          - ja
          - ka
          - kab
          - kk
          - km
          - kn
          - ko
          - ky
          - lb
          - lt
          - lv
          - mk
          - ml
          - mn
          - mr
          - ms
          - my
          - nb
          - ne
          - nl
          - nn
          - os
          - pa
          - pl
          - pt
          - pt-br
          - ro
          - ru
          - sk
          - sl
          - sq
          - sr
          - sr-latn
          - sv
          - sw
          - ta
          - te
          - tg
          - th
          - tk
          - tr
          - tt
          - udm
          - uk
          - ur
          - uz
          - vi
          - zh-hans
          - zh-hant
      - in: query
        name: scheme
        schema:
          type: string
          enum:
          - json
          - yaml
      tags:
      - schema
      security:
      - sessionAuth: []
        csrfAuth: []
        tokenAuth: []
      - signatureAuth: []
      - basicAuth: []
      responses:
        '200':
          content:
            application/vnd.oai.openapi:
              schema:
                type: object
                additionalProperties: {}
            application/yaml:
              schema:
                type: object
                additionalProperties: {}
            application/vnd.oai.openapi+json:
              schema:
                type: object
                additionalProperties: {}
            application/json:
              schema:
                type: object
                additionalProperties: {}
          description: ''
  /api/server/about:
    get:
      operationId: server_retrieve_about
      summary: Method provides basic CVAT information
      tags:
      - server
      security:
      - sessionAuth: []
        csrfAuth: []
        tokenAuth: []
      - signatureAuth: []
      - basicAuth: []
      responses:
        '200':
          content:
            application/vnd.cvat+json:
              schema:
                $ref: '#/components/schemas/About'
          description: ''
  /api/server/annotation/formats:
    get:
      operationId: server_retrieve_annotation_formats
      summary: Method provides the list of supported annotations formats
      tags:
      - server
      security:
      - sessionAuth: []
        csrfAuth: []
        tokenAuth: []
      - signatureAuth: []
      - basicAuth: []
      responses:
        '200':
          content:
            application/vnd.cvat+json:
              schema:
                $ref: '#/components/schemas/DatasetFormats'
          description: ''
  /api/server/plugins:
    get:
      operationId: server_retrieve_plugins
      summary: Method provides allowed plugins
      tags:
      - server
      security:
      - sessionAuth: []
        csrfAuth: []
        tokenAuth: []
      - signatureAuth: []
      - basicAuth: []
      responses:
        '200':
          content:
            application/vnd.cvat+json:
              schema:
                $ref: '#/components/schemas/Plugins'
          description: ''
  /api/server/share:
    get:
      operationId: server_list_share
      summary: Returns all files and folders that are on the server along specified
        path
      parameters:
      - in: query
        name: directory
        schema:
          type: string
        description: Directory to browse
      tags:
      - server
      security:
      - sessionAuth: []
        csrfAuth: []
        tokenAuth: []
      - signatureAuth: []
      - basicAuth: []
      responses:
        '200':
          content:
            application/vnd.cvat+json:
              schema:
                type: array
                items:
                  $ref: '#/components/schemas/FileInfo'
          description: ''
  /api/tasks:
    get:
      operationId: tasks_list
      summary: Returns a paginated list of tasks
      parameters:
      - name: X-Organization
        in: header
        description: Organization unique slug
        schema:
          type: string
      - name: assignee
        in: query
        description: A simple equality filter for the assignee field
        schema:
          type: string
      - name: dimension
        in: query
        description: A simple equality filter for the dimension field
        schema:
          type: string
          enum:
          - 3d
          - 2d
      - name: filter
        required: false
        in: query
        description: 'A filter term. Available filter_fields: [''project_name'', ''name'',
          ''owner'', ''status'', ''assignee'', ''subset'', ''mode'', ''dimension'',
          ''tracker_link'', ''id'', ''project_id'', ''updated_date'']'
        schema:
          type: string
      - name: mode
        in: query
        description: A simple equality filter for the mode field
        schema:
          type: string
      - name: name
        in: query
        description: A simple equality filter for the name field
        schema:
          type: string
      - name: org
        in: query
        description: Organization unique slug
        schema:
          type: string
      - name: org_id
        in: query
        description: Organization identifier
        schema:
          type: integer
      - name: owner
        in: query
        description: A simple equality filter for the owner field
        schema:
          type: string
      - name: page
        required: false
        in: query
        description: A page number within the paginated result set.
        schema:
          type: integer
      - name: page_size
        required: false
        in: query
        description: Number of results to return per page.
        schema:
          type: integer
      - name: project_id
        in: query
        description: A simple equality filter for the project_id field
        schema:
          type: integer
      - name: project_name
        in: query
        description: A simple equality filter for the project_name field
        schema:
          type: string
      - name: search
        required: false
        in: query
        description: 'A search term. Available search_fields: (''project_name'', ''name'',
          ''owner'', ''status'', ''assignee'', ''subset'', ''mode'', ''dimension'',
          ''tracker_link'')'
        schema:
          type: string
      - name: sort
        required: false
        in: query
        description: 'Which field to use when ordering the results. Available ordering_fields:
          [''project_name'', ''name'', ''owner'', ''status'', ''assignee'', ''subset'',
          ''mode'', ''dimension'', ''tracker_link'', ''id'', ''project_id'', ''updated_date'']'
        schema:
          type: string
      - name: status
        in: query
        description: A simple equality filter for the status field
        schema:
          type: string
          enum:
          - annotation
          - validation
          - completed
      - name: subset
        in: query
        description: A simple equality filter for the subset field
        schema:
          type: string
      - name: tracker_link
        in: query
        description: A simple equality filter for the tracker_link field
        schema:
          type: string
      tags:
      - tasks
      security:
      - sessionAuth: []
        csrfAuth: []
        tokenAuth: []
      - signatureAuth: []
      - basicAuth: []
      responses:
        '200':
          content:
            application/vnd.cvat+json:
              schema:
                $ref: '#/components/schemas/PaginatedTaskReadList'
          description: ''
    post:
      operationId: tasks_create
      summary: Method creates a new task in a database without any attached images
        and videos
      parameters:
      - in: header
        name: X-Organization
        schema:
          type: string
        description: Organization unique slug
      - in: query
        name: org
        schema:
          type: string
        description: Organization unique slug
      - in: query
        name: org_id
        schema:
          type: integer
        description: Organization identifier
      tags:
      - tasks
      requestBody:
        content:
          application/json:
            schema:
              $ref: '#/components/schemas/TaskWriteRequest'
        required: true
      security:
      - sessionAuth: []
        csrfAuth: []
        tokenAuth: []
      - signatureAuth: []
      - basicAuth: []
      responses:
        '201':
          content:
            application/vnd.cvat+json:
              schema:
                $ref: '#/components/schemas/TaskRead'
          description: ''
  /api/tasks/{id}:
    get:
      operationId: tasks_retrieve
      summary: Method returns details of a specific task
      parameters:
      - in: path
        name: id
        schema:
          type: integer
        description: A unique integer value identifying this task.
        required: true
      tags:
      - tasks
      security:
      - sessionAuth: []
        csrfAuth: []
        tokenAuth: []
      - signatureAuth: []
      - basicAuth: []
      responses:
        '200':
          content:
            application/vnd.cvat+json:
              schema:
                $ref: '#/components/schemas/TaskRead'
          description: ''
    patch:
      operationId: tasks_partial_update
      summary: Methods does a partial update of chosen fields in a task
      parameters:
      - in: path
        name: id
        schema:
          type: integer
        description: A unique integer value identifying this task.
        required: true
      tags:
      - tasks
      requestBody:
        content:
          application/json:
            schema:
              $ref: '#/components/schemas/PatchedTaskWriteRequest'
      security:
      - sessionAuth: []
        csrfAuth: []
        tokenAuth: []
      - signatureAuth: []
      - basicAuth: []
      responses:
        '200':
          content:
            application/vnd.cvat+json:
              schema:
                $ref: '#/components/schemas/TaskRead'
          description: ''
    delete:
      operationId: tasks_destroy
      summary: Method deletes a specific task, all attached jobs, annotations, and
        data
      parameters:
      - in: path
        name: id
        schema:
          type: integer
        description: A unique integer value identifying this task.
        required: true
      tags:
      - tasks
      security:
      - sessionAuth: []
        csrfAuth: []
        tokenAuth: []
      - signatureAuth: []
      - basicAuth: []
      responses:
        '204':
          description: The task has been deleted
  /api/tasks/{id}/annotations/:
    get:
      operationId: tasks_retrieve_annotations
      summary: Method allows to download task annotations
      parameters:
      - in: query
        name: action
        schema:
          type: string
          enum:
          - download
        description: Used to start downloading process after annotation file had been
          created
      - in: query
        name: cloud_storage_id
        schema:
          type: number
        description: Storage id
      - in: query
        name: filename
        schema:
          type: string
        description: Desired output file name
      - in: query
        name: format
        schema:
          type: string
        description: |-
          Desired output format name
          You can get the list of supported formats at:
          /server/annotation/formats
      - in: path
        name: id
        schema:
          type: integer
        description: A unique integer value identifying this task.
        required: true
      - in: query
        name: location
        schema:
          type: string
          enum:
          - cloud_storage
          - local
        description: Where need to save downloaded dataset
      - in: query
        name: use_default_location
        schema:
          type: boolean
          default: true
        description: Use the location that was configured in the task to export annotation
      tags:
      - tasks
      security:
      - sessionAuth: []
        csrfAuth: []
        tokenAuth: []
      - signatureAuth: []
      - basicAuth: []
      responses:
        '200':
          content:
            application/vnd.cvat+json:
              schema:
                $ref: '#/components/schemas/AnnotationsRead'
          description: Download of file started
        '201':
          description: Annotations file is ready to download
        '202':
          description: Dump of annotations has been started
        '400':
          description: Exporting without data is not allowed
        '405':
          description: Format is not available
    post:
      operationId: tasks_create_annotations
      description: |2

        The request POST /api/tasks/id/annotations will initiate file upload and will create
        the rq job on the server in which the process of annotations uploading from file
        will be carried out. Please, use the PUT /api/tasks/id/annotations endpoint for checking status of the process.
      summary: Method allows to initialize the  process of upload task annotations
        from a local or a cloud storage file
      parameters:
      - in: query
        name: cloud_storage_id
        schema:
          type: number
        description: Storage id
      - in: query
        name: filename
        schema:
          type: string
        description: Annotation file name
      - in: query
        name: format
        schema:
          type: string
        description: |-
          Input format name
          You can get the list of supported formats at:
          /server/annotation/formats
      - in: path
        name: id
        schema:
          type: integer
        description: A unique integer value identifying this task.
        required: true
      - in: query
        name: location
        schema:
          type: string
          enum:
          - cloud_storage
          - local
        description: where to import the annotation from
      - in: query
        name: use_default_location
        schema:
          type: boolean
          default: true
        description: Use the location that was configured in task to import annotations
      tags:
      - tasks
      requestBody:
        content:
          application/json:
            schema:
              $ref: '#/components/schemas/TaskAnnotationsWriteRequest'
          multipart/form-data:
            schema:
              $ref: '#/components/schemas/TaskAnnotationsWriteRequest'
      security:
      - sessionAuth: []
        csrfAuth: []
        tokenAuth: []
      - signatureAuth: []
      - basicAuth: []
      responses:
        '201':
          description: Uploading has finished
        '202':
          content:
            application/vnd.cvat+json:
              schema:
                $ref: '#/components/schemas/RqId'
          description: Uploading has been started
        '405':
          description: Format is not available
    put:
      operationId: tasks_update_annotations
      description: |2

        To check the status of the process of uploading a task annotations from a file:

        After initiating the annotations upload, you will receive an rq_id parameter.
        Make sure to include this parameter as a query parameter in your subsequent
        PUT /api/tasks/id/annotations requests to track the status of the annotations upload.
      summary: Method allows to upload task annotations or edit existing annotations
      parameters:
      - in: query
        name: format
        schema:
          type: string
        description: |-
          Input format name
          You can get the list of supported formats at:
          /server/annotation/formats
      - in: path
        name: id
        schema:
          type: integer
        description: A unique integer value identifying this task.
        required: true
      - in: query
        name: rq_id
        schema:
          type: string
        description: rq id
      tags:
      - tasks
      requestBody:
        content:
          application/json:
            schema:
              $ref: '#/components/schemas/TaskAnnotationsUpdateRequest'
          multipart/form-data:
            schema:
              $ref: '#/components/schemas/TaskAnnotationsUpdateRequest'
      security:
      - sessionAuth: []
        csrfAuth: []
        tokenAuth: []
      - signatureAuth: []
      - basicAuth: []
      responses:
        '201':
          description: Uploading has finished
        '202':
          description: Uploading has been started
        '405':
          description: Format is not available
    patch:
      operationId: tasks_partial_update_annotations
      summary: Method performs a partial update of annotations in a specific task
      parameters:
      - in: query
        name: action
        schema:
          type: string
          enum:
          - create
          - delete
          - update
        required: true
      - in: path
        name: id
        schema:
          type: integer
        description: A unique integer value identifying this task.
        required: true
      tags:
      - tasks
      requestBody:
        content:
          application/json:
            schema:
              $ref: '#/components/schemas/PatchedLabeledDataRequest'
          multipart/form-data:
            schema:
              $ref: '#/components/schemas/PatchedLabeledDataRequest'
      security:
      - sessionAuth: []
        csrfAuth: []
        tokenAuth: []
      - signatureAuth: []
      - basicAuth: []
      responses:
        '200':
          content:
            application/vnd.cvat+json:
              schema:
                $ref: '#/components/schemas/LabeledData'
          description: ''
    delete:
      operationId: tasks_destroy_annotations
      summary: Method deletes all annotations for a specific task
      parameters:
      - in: path
        name: id
        schema:
          type: integer
        description: A unique integer value identifying this task.
        required: true
      tags:
      - tasks
      security:
      - sessionAuth: []
        csrfAuth: []
        tokenAuth: []
      - signatureAuth: []
      - basicAuth: []
      responses:
        '204':
          description: The annotation has been deleted
  /api/tasks/{id}/backup:
    get:
      operationId: tasks_retrieve_backup
      summary: Method backup a specified task
      parameters:
      - in: query
        name: action
        schema:
          type: string
          enum:
          - download
        description: Used to start downloading process after backup file had been
          created
      - in: query
        name: cloud_storage_id
        schema:
          type: number
        description: Storage id
      - in: query
        name: filename
        schema:
          type: string
        description: Backup file name
      - in: path
        name: id
        schema:
          type: integer
        description: A unique integer value identifying this task.
        required: true
      - in: query
        name: location
        schema:
          type: string
          enum:
          - cloud_storage
          - local
        description: Where need to save downloaded backup
      - in: query
        name: use_default_location
        schema:
          type: boolean
          default: true
        description: Use the location that was configured in the task to export backup
      tags:
      - tasks
      security:
      - sessionAuth: []
        csrfAuth: []
        tokenAuth: []
      - signatureAuth: []
      - basicAuth: []
      responses:
        '200':
          description: Download of file started
        '201':
          description: Output backup file is ready for downloading
        '202':
          description: Creating a backup file has been started
  /api/tasks/{id}/data/:
    get:
      operationId: tasks_retrieve_data
      summary: Method returns data for a specific task
      parameters:
      - in: path
        name: id
        schema:
          type: integer
        description: A unique integer value identifying this task.
        required: true
      - in: query
        name: number
        schema:
          type: integer
        description: A unique number value identifying chunk or frame
      - in: query
        name: quality
        schema:
          type: string
          enum:
          - compressed
          - original
        description: Specifies the quality level of the requested data
      - in: query
        name: type
        schema:
          type: string
          enum:
          - chunk
          - context_image
          - frame
        description: Specifies the type of the requested data
      tags:
      - tasks
      security:
      - sessionAuth: []
        csrfAuth: []
        tokenAuth: []
      - signatureAuth: []
      - basicAuth: []
      responses:
        '200':
          description: Data of a specific type
    post:
      operationId: tasks_create_data
      description: |
        Allows to upload data to a task.
        Supports the TUS open file uploading protocol (https://tus.io/).

        Supports the following protocols:

        1. A single Data request

        and

        2.1. An Upload-Start request
        2.2.a. Regular TUS protocol requests (Upload-Length + Chunks)
        2.2.b. Upload-Multiple requests
        2.3. An Upload-Finish request

        Requests:
        - Data - POST, no extra headers or 'Upload-Start' + 'Upload-Finish' headers.
          Contains data in the body.
        - Upload-Start - POST, has an 'Upload-Start' header. No body is expected.
        - Upload-Length - POST, has an 'Upload-Length' header (see the TUS specification)
        - Chunk - HEAD/PATCH (see the TUS specification). Sent to /data/<file id> endpoints.
        - Upload-Finish - POST, has an 'Upload-Finish' header. Can contain data in the body.
        - Upload-Multiple - POST, has an 'Upload-Multiple' header. Contains data in the body.

        The 'Upload-Finish' request allows to specify the uploaded files should be ordered.
        This may be needed if the files can be sent unordered. To state that the input files
        are sent ordered, pass an empty list of files in the 'upload_file_order' field.
        If the files are sent unordered, the ordered file list is expected
        in the 'upload_file_order' field. It must be a list of string file paths,
        relative to the dataset root.

        Example:
        files = [
            "cats/cat_1.jpg",
            "dogs/dog2.jpg",
            "image_3.png",
            ...
        ]

        Independently of the file declaration field used
        ('client_files', 'server_files', etc.), when the 'predefined'
        sorting method is selected, the uploaded files will be ordered according
        to the '.jsonl' manifest file, if it is found in the list of files.
        For archives (e.g. '.zip'), a manifest file ('*.jsonl') is required when using
        the 'predefined' file ordering. Such file must be provided next to the archive
        in the list of files. Read more about manifest files here:
        https://opencv.github.io/cvat/docs/manual/advanced/dataset_manifest/

        After all data is sent, the operation status can be retrieved via
        the /status endpoint.
      summary: Method permanently attaches data (images, video, etc.) to a task
      parameters:
      - in: header
        name: Upload-Finish
        schema:
          type: boolean
        description: Finishes data upload. Can be combined with Upload-Start header
          to create task data with one request
      - in: header
        name: Upload-Multiple
        schema:
          type: boolean
        description: Indicates that data with this request are single or multiple
          files that should be attached to a task
      - in: header
        name: Upload-Start
        schema:
          type: boolean
        description: Initializes data upload. Optionally, can include upload metadata
          in the request body.
      - in: path
        name: id
        schema:
          type: integer
        description: A unique integer value identifying this task.
        required: true
      tags:
      - tasks
      requestBody:
        content:
          application/json:
            schema:
              $ref: '#/components/schemas/DataRequest'
          multipart/form-data:
            schema:
              $ref: '#/components/schemas/DataRequest'
      security:
      - sessionAuth: []
        csrfAuth: []
        tokenAuth: []
      - signatureAuth: []
      - basicAuth: []
      responses:
        '202':
          description: No response body
  /api/tasks/{id}/data/meta:
    get:
      operationId: tasks_retrieve_data_meta
      summary: Method provides a meta information about media files which are related
        with the task
      parameters:
      - in: path
        name: id
        schema:
          type: integer
        description: A unique integer value identifying this task.
        required: true
      tags:
      - tasks
      security:
      - sessionAuth: []
        csrfAuth: []
        tokenAuth: []
      - signatureAuth: []
      - basicAuth: []
      responses:
        '200':
          content:
            application/vnd.cvat+json:
              schema:
                $ref: '#/components/schemas/DataMetaRead'
          description: ''
    patch:
      operationId: tasks_partial_update_data_meta
      summary: Method provides a meta information about media files which are related
        with the task
      parameters:
      - in: path
        name: id
        schema:
          type: integer
        description: A unique integer value identifying this task.
        required: true
      tags:
      - tasks
      requestBody:
        content:
          application/json:
            schema:
              $ref: '#/components/schemas/PatchedDataMetaWriteRequest'
      security:
      - sessionAuth: []
        csrfAuth: []
        tokenAuth: []
      - signatureAuth: []
      - basicAuth: []
      responses:
        '200':
          content:
            application/vnd.cvat+json:
              schema:
                $ref: '#/components/schemas/DataMetaRead'
          description: ''
  /api/tasks/{id}/dataset:
    get:
      operationId: tasks_retrieve_dataset
      summary: Export task as a dataset in a specific format
      parameters:
      - in: query
        name: action
        schema:
          type: string
          enum:
          - download
        description: Used to start downloading process after annotation file had been
          created
      - in: query
        name: cloud_storage_id
        schema:
          type: number
        description: Storage id
      - in: query
        name: filename
        schema:
          type: string
        description: Desired output file name
      - in: query
        name: format
        schema:
          type: string
        description: |-
          Desired output format name
          You can get the list of supported formats at:
          /server/annotation/formats
        required: true
      - in: path
        name: id
        schema:
          type: integer
        description: A unique integer value identifying this task.
        required: true
      - in: query
        name: location
        schema:
          type: string
          enum:
          - cloud_storage
          - local
        description: Where need to save downloaded dataset
      - in: query
        name: use_default_location
        schema:
          type: boolean
          default: true
        description: Use the location that was configured in task to export annotations
      tags:
      - tasks
      security:
      - sessionAuth: []
        csrfAuth: []
        tokenAuth: []
      - signatureAuth: []
      - basicAuth: []
      responses:
        '200':
          content:
            application/vnd.cvat+json:
              schema:
                type: string
                format: binary
          description: Download of file started
        '201':
          description: Output file is ready for downloading
        '202':
          description: Exporting has been started
        '400':
          description: Exporting without data is not allowed
        '405':
          description: Format is not available
  /api/tasks/{id}/preview:
    get:
      operationId: tasks_retrieve_preview
      summary: Method returns a preview image for the task
      parameters:
      - in: path
        name: id
        schema:
          type: integer
        description: A unique integer value identifying this task.
        required: true
      tags:
      - tasks
      security:
      - sessionAuth: []
        csrfAuth: []
        tokenAuth: []
      - signatureAuth: []
      - basicAuth: []
      responses:
        '200':
          description: Task image preview
        '404':
          description: Task image preview not found
  /api/tasks/{id}/status:
    get:
      operationId: tasks_retrieve_status
      summary: When task is being created the method returns information about a status
        of the creation process
      parameters:
      - in: path
        name: id
        schema:
          type: integer
        description: A unique integer value identifying this task.
        required: true
      tags:
      - tasks
      security:
      - sessionAuth: []
        csrfAuth: []
        tokenAuth: []
      - signatureAuth: []
      - basicAuth: []
      responses:
        '200':
          content:
            application/vnd.cvat+json:
              schema:
                $ref: '#/components/schemas/RqStatus'
          description: ''
  /api/tasks/backup/:
    post:
      operationId: tasks_create_backup
      description: |2

        The backup import process is as follows:

        The first request POST /api/tasks/backup will initiate file upload and will create
        the rq job on the server in which the process of a task creating from an uploaded backup
        will be carried out.

        After initiating the backup upload, you will receive an rq_id parameter.
        Make sure to include this parameter as a query parameter in your subsequent requests
        to track the status of the task creation.
        Once the task has been successfully created, the server will return the id of the newly created task.
      summary: Method recreates a task from an attached task backup file
      parameters:
      - in: header
        name: X-Organization
        schema:
          type: string
        description: Organization unique slug
      - in: query
        name: cloud_storage_id
        schema:
          type: number
        description: Storage id
      - in: query
        name: filename
        schema:
          type: string
        description: Backup file name
      - in: query
        name: location
        schema:
          type: string
          enum:
          - cloud_storage
          - local
          default: local
        description: Where to import the backup file from
      - in: query
        name: org
        schema:
          type: string
        description: Organization unique slug
      - in: query
        name: org_id
        schema:
          type: integer
        description: Organization identifier
      - in: query
        name: rq_id
        schema:
          type: string
        description: rq id
      tags:
      - tasks
      requestBody:
        content:
          application/json:
            schema:
              $ref: '#/components/schemas/TaskFileRequest'
          multipart/form-data:
            schema:
              $ref: '#/components/schemas/TaskFileRequest'
      security:
      - sessionAuth: []
        csrfAuth: []
        tokenAuth: []
      - signatureAuth: []
      - basicAuth: []
      responses:
        '201':
          description: The task has been imported
        '202':
          content:
            application/vnd.cvat+json:
              schema:
                $ref: '#/components/schemas/RqId'
          description: Importing a backup file has been started
  /api/users:
    get:
      operationId: users_list
      summary: Method returns a paginated list of users
      parameters:
      - name: X-Organization
        in: header
        description: Organization unique slug
        schema:
          type: string
      - name: filter
        required: false
        in: query
        description: 'A filter term. Available filter_fields: [''username'', ''first_name'',
          ''last_name'', ''id'', ''is_active'']'
        schema:
          type: string
      - name: first_name
        in: query
        description: A simple equality filter for the first_name field
        schema:
          type: string
      - name: is_active
        in: query
        description: A simple equality filter for the is_active field
        schema:
          type: boolean
      - name: last_name
        in: query
        description: A simple equality filter for the last_name field
        schema:
          type: string
      - name: org
        in: query
        description: Organization unique slug
        schema:
          type: string
      - name: org_id
        in: query
        description: Organization identifier
        schema:
          type: integer
      - name: page
        required: false
        in: query
        description: A page number within the paginated result set.
        schema:
          type: integer
      - name: page_size
        required: false
        in: query
        description: Number of results to return per page.
        schema:
          type: integer
      - name: search
        required: false
        in: query
        description: 'A search term. Available search_fields: (''username'', ''first_name'',
          ''last_name'')'
        schema:
          type: string
      - name: sort
        required: false
        in: query
        description: 'Which field to use when ordering the results. Available ordering_fields:
          [''username'', ''first_name'', ''last_name'', ''id'', ''is_active'']'
        schema:
          type: string
      - name: username
        in: query
        description: A simple equality filter for the username field
        schema:
          type: string
      tags:
      - users
      security:
      - sessionAuth: []
        csrfAuth: []
        tokenAuth: []
      - signatureAuth: []
      - basicAuth: []
      responses:
        '200':
          content:
            application/vnd.cvat+json:
              schema:
                $ref: '#/components/schemas/PaginatedMetaUserList'
          description: ''
  /api/users/{id}:
    get:
      operationId: users_retrieve
      summary: Method provides information of a specific user
      parameters:
      - in: path
        name: id
        schema:
          type: integer
        description: A unique integer value identifying this user.
        required: true
      tags:
      - users
      security:
      - sessionAuth: []
        csrfAuth: []
        tokenAuth: []
      - signatureAuth: []
      - basicAuth: []
      responses:
        '200':
          content:
            application/vnd.cvat+json:
              schema:
                $ref: '#/components/schemas/MetaUser'
          description: ''
    patch:
      operationId: users_partial_update
      summary: Method updates chosen fields of a user
      parameters:
      - in: path
        name: id
        schema:
          type: integer
        description: A unique integer value identifying this user.
        required: true
      tags:
      - users
      requestBody:
        content:
          application/json:
            schema:
              $ref: '#/components/schemas/PatchedUserRequest'
      security:
      - sessionAuth: []
        csrfAuth: []
        tokenAuth: []
      - signatureAuth: []
      - basicAuth: []
      responses:
        '200':
          content:
            application/vnd.cvat+json:
              schema:
                $ref: '#/components/schemas/MetaUser'
          description: ''
    delete:
      operationId: users_destroy
      summary: Method deletes a specific user from the server
      parameters:
      - in: path
        name: id
        schema:
          type: integer
        description: A unique integer value identifying this user.
        required: true
      tags:
      - users
      security:
      - sessionAuth: []
        csrfAuth: []
        tokenAuth: []
      - signatureAuth: []
      - basicAuth: []
      responses:
        '204':
          description: The user has been deleted
  /api/users/self:
    get:
      operationId: users_retrieve_self
      description: Method returns an instance of a user who is currently authorized
      summary: Method returns an instance of a user who is currently authorized
      tags:
      - users
      security:
      - sessionAuth: []
        csrfAuth: []
        tokenAuth: []
      - signatureAuth: []
      - basicAuth: []
      responses:
        '200':
          content:
            application/vnd.cvat+json:
              schema:
                $ref: '#/components/schemas/MetaUser'
          description: ''
  /api/webhooks:
    get:
      operationId: webhooks_list
      summary: Method returns a paginated list of webhook according to query parameters
      parameters:
      - name: X-Organization
        in: header
        description: Organization unique slug
        schema:
          type: string
      - name: filter
        required: false
        in: query
        description: 'A filter term. Available filter_fields: [''target_url'', ''owner'',
          ''type'', ''description'', ''id'', ''project_id'', ''updated_date'']'
        schema:
          type: string
      - name: org
        in: query
        description: Organization unique slug
        schema:
          type: string
      - name: org_id
        in: query
        description: Organization identifier
        schema:
          type: integer
      - name: owner
        in: query
        description: A simple equality filter for the owner field
        schema:
          type: string
      - name: page
        required: false
        in: query
        description: A page number within the paginated result set.
        schema:
          type: integer
      - name: page_size
        required: false
        in: query
        description: Number of results to return per page.
        schema:
          type: integer
      - name: project_id
        in: query
        description: A simple equality filter for the project_id field
        schema:
          type: integer
      - name: search
        required: false
        in: query
        description: 'A search term. Available search_fields: (''target_url'', ''owner'',
          ''type'', ''description'')'
        schema:
          type: string
      - name: sort
        required: false
        in: query
        description: 'Which field to use when ordering the results. Available ordering_fields:
          [''target_url'', ''owner'', ''type'', ''description'', ''id'', ''project_id'',
          ''updated_date'']'
        schema:
          type: string
      - name: target_url
        in: query
        description: A simple equality filter for the target_url field
        schema:
          type: string
      - name: type
        in: query
        description: A simple equality filter for the type field
        schema:
          type: string
          enum:
          - organization
          - project
      tags:
      - webhooks
      security:
      - sessionAuth: []
        csrfAuth: []
        tokenAuth: []
      - signatureAuth: []
      - basicAuth: []
      responses:
        '200':
          content:
            application/vnd.cvat+json:
              schema:
                $ref: '#/components/schemas/PaginatedWebhookReadList'
          description: ''
    post:
      operationId: webhooks_create
      summary: Method creates a webhook
      parameters:
      - in: header
        name: X-Organization
        schema:
          type: string
        description: Organization unique slug
      - in: query
        name: org
        schema:
          type: string
        description: Organization unique slug
      - in: query
        name: org_id
        schema:
          type: integer
        description: Organization identifier
      tags:
      - webhooks
      requestBody:
        content:
          application/json:
            schema:
              $ref: '#/components/schemas/WebhookWriteRequest'
        required: true
      security:
      - sessionAuth: []
        csrfAuth: []
        tokenAuth: []
      - signatureAuth: []
      - basicAuth: []
      responses:
        '201':
          content:
            application/vnd.cvat+json:
              schema:
                $ref: '#/components/schemas/WebhookRead'
          description: ''
  /api/webhooks/{id}:
    get:
      operationId: webhooks_retrieve
      summary: Method returns details of a webhook
      parameters:
      - in: path
        name: id
        schema:
          type: integer
        description: A unique integer value identifying this webhook.
        required: true
      tags:
      - webhooks
      security:
      - sessionAuth: []
        csrfAuth: []
        tokenAuth: []
      - signatureAuth: []
      - basicAuth: []
      responses:
        '200':
          content:
            application/vnd.cvat+json:
              schema:
                $ref: '#/components/schemas/WebhookRead'
          description: ''
    put:
      operationId: webhooks_update
      summary: Method updates a webhook by id
      parameters:
      - in: path
        name: id
        schema:
          type: integer
        description: A unique integer value identifying this webhook.
        required: true
      tags:
      - webhooks
      requestBody:
        content:
          application/json:
            schema:
              $ref: '#/components/schemas/WebhookWriteRequest'
        required: true
      security:
      - sessionAuth: []
        csrfAuth: []
        tokenAuth: []
      - signatureAuth: []
      - basicAuth: []
      responses:
        '200':
          content:
            application/vnd.cvat+json:
              schema:
                $ref: '#/components/schemas/WebhookRead'
          description: ''
    patch:
      operationId: webhooks_partial_update
      summary: Methods does a partial update of chosen fields in a webhook
      parameters:
      - in: path
        name: id
        schema:
          type: integer
        description: A unique integer value identifying this webhook.
        required: true
      tags:
      - webhooks
      requestBody:
        content:
          application/json:
            schema:
              $ref: '#/components/schemas/PatchedWebhookWriteRequest'
      security:
      - sessionAuth: []
        csrfAuth: []
        tokenAuth: []
      - signatureAuth: []
      - basicAuth: []
      responses:
        '200':
          content:
            application/vnd.cvat+json:
              schema:
                $ref: '#/components/schemas/WebhookRead'
          description: ''
    delete:
      operationId: webhooks_destroy
      summary: Method deletes a webhook
      parameters:
      - in: path
        name: id
        schema:
          type: integer
        description: A unique integer value identifying this webhook.
        required: true
      tags:
      - webhooks
      security:
      - sessionAuth: []
        csrfAuth: []
        tokenAuth: []
      - signatureAuth: []
      - basicAuth: []
      responses:
        '204':
          description: The webhook has been deleted
  /api/webhooks/{id}/deliveries:
    get:
      operationId: webhooks_list_deliveries
      summary: Method return a list of deliveries for a specific webhook
      parameters:
      - in: path
        name: id
        schema:
          type: integer
        description: A unique integer value identifying this webhook.
        required: true
      - name: page
        required: false
        in: query
        description: A page number within the paginated result set.
        schema:
          type: integer
      - name: page_size
        required: false
        in: query
        description: Number of results to return per page.
        schema:
          type: integer
      tags:
      - webhooks
      security:
      - sessionAuth: []
        csrfAuth: []
        tokenAuth: []
      - signatureAuth: []
      - basicAuth: []
      responses:
        '200':
          content:
            application/vnd.cvat+json:
              schema:
                $ref: '#/components/schemas/PaginatedWebhookDeliveryReadList'
          description: ''
  /api/webhooks/{id}/deliveries/{delivery_id}:
    get:
      operationId: webhooks_retrieve_deliveries
      summary: Method return a specific delivery for a specific webhook
      parameters:
      - in: path
        name: delivery_id
        schema:
          type: string
          pattern: ^\d+$
        required: true
      - in: path
        name: id
        schema:
          type: integer
        description: A unique integer value identifying this webhook.
        required: true
      tags:
      - webhooks
      security:
      - sessionAuth: []
        csrfAuth: []
        tokenAuth: []
      - signatureAuth: []
      - basicAuth: []
      responses:
        '200':
          content:
            application/vnd.cvat+json:
              schema:
                $ref: '#/components/schemas/WebhookDeliveryRead'
          description: ''
  /api/webhooks/{id}/deliveries/{delivery_id}/redelivery:
    post:
      operationId: webhooks_create_deliveries_redelivery
      summary: Method redeliver a specific webhook delivery
      parameters:
      - in: path
        name: delivery_id
        schema:
          type: string
          pattern: ^\d+$
        required: true
      - in: path
        name: id
        schema:
          type: integer
        description: A unique integer value identifying this webhook.
        required: true
      tags:
      - webhooks
      security:
      - sessionAuth: []
        csrfAuth: []
        tokenAuth: []
      - signatureAuth: []
      - basicAuth: []
      responses:
        '200':
          description: No response body
  /api/webhooks/{id}/ping:
    post:
      operationId: webhooks_create_ping
      summary: Method send ping webhook
      parameters:
      - in: path
        name: id
        schema:
          type: integer
        description: A unique integer value identifying this webhook.
        required: true
      tags:
      - webhooks
      security:
      - sessionAuth: []
        csrfAuth: []
        tokenAuth: []
      - signatureAuth: []
      - basicAuth: []
      responses:
        '200':
          content:
            application/vnd.cvat+json:
              schema:
                $ref: '#/components/schemas/WebhookDeliveryRead'
          description: ''
  /api/webhooks/events:
    get:
      operationId: webhooks_retrieve_events
      summary: Method return a list of available webhook events
      parameters:
      - in: query
        name: type
        schema:
          type: string
        description: Type of webhook
      tags:
      - webhooks
      security:
      - sessionAuth: []
        csrfAuth: []
        tokenAuth: []
      - signatureAuth: []
      - basicAuth: []
      responses:
        '200':
          content:
            application/vnd.cvat+json:
              schema:
                $ref: '#/components/schemas/Events'
          description: ''
components:
  schemas:
    About:
      type: object
      properties:
        name:
          type: string
          maxLength: 128
        description:
          type: string
          maxLength: 2048
        version:
          type: string
          maxLength: 64
      required:
      - description
      - name
      - version
    AnnotationConflict:
      type: object
      properties:
        id:
          type: integer
          readOnly: true
        frame:
          type: integer
          readOnly: true
        type:
          allOf:
          - $ref: '#/components/schemas/AnnotationConflictTypeEnum'
          readOnly: true
        annotation_ids:
          type: array
          items:
            $ref: '#/components/schemas/AnnotationId'
        report_id:
          type: integer
          readOnly: true
        severity:
          allOf:
          - $ref: '#/components/schemas/SeverityEnum'
          readOnly: true
      required:
      - annotation_ids
    AnnotationConflictTypeEnum:
      enum:
      - missing_annotation
      - extra_annotation
      - mismatching_label
      - low_overlap
      - mismatching_direction
      - mismatching_attributes
      - mismatching_groups
      - covered_annotation
      type: string
      description: |-
        * `missing_annotation` - MISSING_ANNOTATION
        * `extra_annotation` - EXTRA_ANNOTATION
        * `mismatching_label` - MISMATCHING_LABEL
        * `low_overlap` - LOW_OVERLAP
        * `mismatching_direction` - MISMATCHING_DIRECTION
        * `mismatching_attributes` - MISMATCHING_ATTRIBUTES
        * `mismatching_groups` - MISMATCHING_GROUPS
        * `covered_annotation` - COVERED_ANNOTATION
    AnnotationFileRequest:
      type: object
      properties:
        annotation_file:
          type: string
          format: binary
      required:
      - annotation_file
    AnnotationId:
      type: object
      properties:
        obj_id:
          type: integer
          readOnly: true
        job_id:
          type: integer
          readOnly: true
        type:
          allOf:
          - $ref: '#/components/schemas/AnnotationIdTypeEnum'
          readOnly: true
        shape_type:
          readOnly: true
          nullable: true
          oneOf:
          - $ref: '#/components/schemas/ShapeType'
          - $ref: '#/components/schemas/NullEnum'
    AnnotationIdTypeEnum:
      enum:
      - tag
      - shape
      - track
      type: string
      description: |-
        * `tag` - TAG
        * `shape` - SHAPE
        * `track` - TRACK
    AnnotationsRead:
      oneOf:
      - $ref: '#/components/schemas/LabeledData'
      - type: string
        format: binary
    Attribute:
      type: object
      properties:
        id:
          type: integer
          readOnly: true
        name:
          type: string
          maxLength: 64
        mutable:
          type: boolean
        input_type:
          $ref: '#/components/schemas/InputTypeEnum'
        default_value:
          type: string
          maxLength: 128
        values:
          type: array
          items:
            type: string
            maxLength: 200
      required:
      - default_value
      - input_type
      - mutable
      - name
      - values
    AttributeRequest:
      type: object
      properties:
        name:
          type: string
          minLength: 1
          maxLength: 64
        mutable:
          type: boolean
        input_type:
          $ref: '#/components/schemas/InputTypeEnum'
        default_value:
          type: string
          minLength: 1
          maxLength: 128
        values:
          type: array
          items:
            type: string
            minLength: 1
            maxLength: 200
      required:
      - default_value
      - input_type
      - mutable
      - name
      - values
    AttributeVal:
      type: object
      properties:
        spec_id:
          type: integer
        value:
          type: string
          maxLength: 4096
      required:
      - spec_id
      - value
    AttributeValRequest:
      type: object
      properties:
        spec_id:
          type: integer
        value:
          type: string
          maxLength: 4096
      required:
      - spec_id
      - value
    BackupWriteRequest:
      oneOf:
      - $ref: '#/components/schemas/ProjectFileRequest'
      nullable: true
    BasicUser:
      type: object
      properties:
        url:
          type: string
          format: uri
          readOnly: true
        id:
          type: integer
          readOnly: true
        username:
          type: string
          description: Required. 150 characters or fewer. Letters, digits and @/./+/-/_
            only.
          pattern: ^[\w.@+-]+$
          maxLength: 150
        first_name:
          type: string
          maxLength: 150
        last_name:
          type: string
          maxLength: 150
      required:
      - username
    BasicUserRequest:
      type: object
      properties:
        username:
          type: string
          minLength: 1
          description: Required. 150 characters or fewer. Letters, digits and @/./+/-/_
            only.
          pattern: ^[\w.@+-]+$
          maxLength: 150
        first_name:
          type: string
          maxLength: 150
        last_name:
          type: string
          maxLength: 150
      required:
      - username
    ChunkType:
      enum:
      - video
      - imageset
      - list
      type: string
      description: |-
        * `video` - VIDEO
        * `imageset` - IMAGESET
        * `list` - LIST
    ClientEvents:
      type: object
      properties:
        events:
          type: array
          items:
            $ref: '#/components/schemas/Event'
          default: []
        timestamp:
          type: string
          format: date-time
      required:
      - timestamp
    ClientEventsRequest:
      type: object
      properties:
        events:
          type: array
          items:
            $ref: '#/components/schemas/EventRequest'
          default: []
        timestamp:
          type: string
          format: date-time
      required:
      - timestamp
    CloudStorageContent:
      type: object
      properties:
        next:
          type: string
          nullable: true
          description: This token is used to continue listing files in the bucket.
        content:
          type: array
          items:
            $ref: '#/components/schemas/FileInfo'
      required:
      - content
    CloudStorageRead:
      type: object
      properties:
        id:
          type: integer
          readOnly: true
        owner:
          allOf:
          - $ref: '#/components/schemas/BasicUser'
          nullable: true
        manifests:
          type: array
          items:
            type: string
            maxLength: 1024
          default: []
        provider_type:
          $ref: '#/components/schemas/ProviderTypeEnum'
        resource:
          type: string
          maxLength: 222
        display_name:
          type: string
          maxLength: 63
        created_date:
          type: string
          format: date-time
          readOnly: true
        updated_date:
          type: string
          format: date-time
          readOnly: true
        credentials_type:
          $ref: '#/components/schemas/CredentialsTypeEnum'
        specific_attributes:
          type: string
          maxLength: 1024
        description:
          type: string
        organization:
          type: integer
          readOnly: true
          nullable: true
      required:
      - credentials_type
      - display_name
      - provider_type
      - resource
    CloudStorageWriteRequest:
      type: object
      properties:
        provider_type:
          $ref: '#/components/schemas/ProviderTypeEnum'
        resource:
          type: string
          minLength: 1
          maxLength: 222
        display_name:
          type: string
          minLength: 1
          maxLength: 63
        owner:
          $ref: '#/components/schemas/BasicUserRequest'
        credentials_type:
          $ref: '#/components/schemas/CredentialsTypeEnum'
        session_token:
          type: string
          maxLength: 440
        account_name:
          type: string
          maxLength: 24
        key:
          type: string
          maxLength: 40
        secret_key:
          type: string
          maxLength: 44
        connection_string:
          type: string
          maxLength: 440
        key_file:
          type: string
          format: binary
        specific_attributes:
          type: string
          maxLength: 1024
        description:
          type: string
        manifests:
          type: array
          items:
            type: string
            minLength: 1
            maxLength: 1024
          default: []
      required:
      - credentials_type
      - display_name
      - provider_type
      - resource
    CommentRead:
      type: object
      properties:
        id:
          type: integer
          readOnly: true
        issue:
          type: integer
          readOnly: true
        owner:
          allOf:
          - $ref: '#/components/schemas/BasicUser'
          nullable: true
        message:
          type: string
          readOnly: true
        created_date:
          type: string
          format: date-time
          readOnly: true
        updated_date:
          type: string
          format: date-time
          readOnly: true
    CommentWriteRequest:
      type: object
      properties:
        issue:
          type: integer
        message:
          type: string
          minLength: 1
      required:
      - issue
    CommentsSummary:
      type: object
      properties:
        count:
          type: integer
          default: 0
        url:
          type: string
          format: uri
          readOnly: true
    CredentialsTypeEnum:
      enum:
      - KEY_SECRET_KEY_PAIR
      - ACCOUNT_NAME_TOKEN_PAIR
      - KEY_FILE_PATH
      - ANONYMOUS_ACCESS
      - CONNECTION_STRING
      type: string
      description: |-
        * `KEY_SECRET_KEY_PAIR` - KEY_SECRET_KEY_PAIR
        * `ACCOUNT_NAME_TOKEN_PAIR` - ACCOUNT_NAME_TOKEN_PAIR
        * `KEY_FILE_PATH` - KEY_FILE_PATH
        * `ANONYMOUS_ACCESS` - ANONYMOUS_ACCESS
        * `CONNECTION_STRING` - CONNECTION_STRING
    DataMetaRead:
      type: object
      properties:
        chunk_size:
          type: integer
          readOnly: true
          nullable: true
        size:
          type: integer
          readOnly: true
          description: |
            The number of frames included. Deleted frames do not affect this value.
        image_quality:
          type: integer
          maximum: 100
          minimum: 0
        start_frame:
          type: integer
          readOnly: true
        stop_frame:
          type: integer
          readOnly: true
        frame_filter:
          type: string
          readOnly: true
        frames:
          type: array
          items:
            $ref: '#/components/schemas/FrameMeta'
          nullable: true
        deleted_frames:
          type: array
          items:
            type: integer
            minimum: 0
        included_frames:
          type: array
          items:
            type: integer
            minimum: 0
          nullable: true
          description: |
            A list of valid frame ids. The None value means all frames are included.
      required:
      - deleted_frames
      - frames
      - image_quality
    DataRequest:
      type: object
      description: |-
        Read more about parameters here:
        https://opencv.github.io/cvat/docs/manual/basics/create_an_annotation_task/#advanced-configuration
      properties:
        chunk_size:
          type: integer
          maximum: 2147483647
          minimum: 0
          nullable: true
          description: Maximum number of frames per chunk
        size:
          type: integer
          maximum: 2147483647
          minimum: 0
          description: The number of frames
        image_quality:
          type: integer
          maximum: 100
          minimum: 0
          description: Image quality to use during annotation
        start_frame:
          type: integer
          maximum: 2147483647
          minimum: 0
          description: First frame index
        stop_frame:
          type: integer
          maximum: 2147483647
          minimum: 0
          description: Last frame index
        frame_filter:
          type: string
          description: 'Frame filter. The only supported syntax is: ''step=N'''
          maxLength: 256
        compressed_chunk_type:
          $ref: '#/components/schemas/ChunkType'
        original_chunk_type:
          $ref: '#/components/schemas/ChunkType'
        client_files:
          type: array
          items:
            type: string
            format: binary
          default: []
          description: Uploaded files
        server_files:
          type: array
          items:
            type: string
            minLength: 1
            maxLength: 1024
          default: []
          description: Paths to files from a file share mounted on the server, or
            from a cloud storage
        remote_files:
          type: array
          items:
            type: string
            minLength: 1
            maxLength: 1024
          default: []
          description: Direct download URLs for files
        use_zip_chunks:
          type: boolean
          default: false
          description: |
            When true, video chunks will be represented as zip archives with decoded video frames.
            When false, video chunks are represented as video segments
        server_files_exclude:
          type: array
          items:
            type: string
            minLength: 1
            maxLength: 1024
          default: []
          description: |
            Paths to files and directories from a file share mounted on the server, or from a cloud storage
            that should be excluded from the directories specified in server_files.
            This option cannot be used together with filename_pattern.
            The server_files_exclude parameter cannot be used to exclude a part of dataset from an archive.

            Examples:

            Exclude all files from subfolder 'sub/sub_1/sub_2'and single file 'sub/image.jpg' from specified folder:
            server_files = ['sub/'], server_files_exclude = ['sub/sub_1/sub_2/', 'sub/image.jpg']

            Exclude all cloud storage files with prefix 'sub' from the content of manifest file:
            server_files = ['manifest.jsonl'], server_files_exclude = ['sub/']
        cloud_storage_id:
          type: integer
          writeOnly: true
          nullable: true
          description: |
            If not null, the files referenced by server_files will be retrieved
            from the cloud storage with the specified ID.
            The cloud storages applicable depend on the context.
            In the user sandbox, only the user sandbox cloud storages can be used.
            In an organization, only the organization cloud storages can be used.
        use_cache:
          type: boolean
          default: false
          description: |
            Enable or disable task data chunk caching for the task.
            Read more: https://opencv.github.io/cvat/docs/manual/advanced/data_on_fly/
        copy_data:
          type: boolean
          default: false
          description: |
            Copy data from the server file share to CVAT during the task creation.
            This will create a copy of the data, making the server independent from
            the file share availability
        storage_method:
          $ref: '#/components/schemas/StorageMethod'
        storage:
          $ref: '#/components/schemas/StorageType'
        sorting_method:
          $ref: '#/components/schemas/SortingMethod'
        filename_pattern:
          type: string
          nullable: true
          minLength: 1
          description: |
            A filename filter for cloud storage files
            listed in the manifest. Supports fnmatch wildcards.
            Read more: https://docs.python.org/3/library/fnmatch.html
        job_file_mapping:
          type: array
          items:
            type: array
            items:
              type: string
              minLength: 1
              maxLength: 1024
          writeOnly: true
          description: |2

            Represents a file-to-job mapping. Useful to specify a custom job
            configuration during task creation. This option is not compatible with
            most other job split-related options. Files in the jobs must not overlap or repeat.

            Example:
            [
                ["file1.jpg", "file2.jpg"], # job #1 files
                ["file3.png"], # job #2 files
                ["file4.jpg", "file5.png", "file6.bmp"], # job #3 files
            ]
        upload_file_order:
          type: array
          items:
            type: string
            minLength: 1
            maxLength: 1024
          writeOnly: true
          description: |
            Allows to specify file order for client_file uploads.
            Only valid with the "predefined" sorting method selected.

            To state that the input files are sent in the correct order,
            pass an empty list.

            If you want to send files in an arbitrary order
            and reorder them afterwards on the server,
            pass the list of file names in the required order.
      required:
      - image_quality
    DatasetFileRequest:
      type: object
      properties:
        dataset_file:
          type: string
          format: binary
      required:
      - dataset_file
    DatasetFormat:
      type: object
      properties:
        name:
          type: string
          maxLength: 64
        ext:
          type: string
          maxLength: 64
        version:
          type: string
          maxLength: 64
        enabled:
          type: boolean
        dimension:
          type: string
          maxLength: 2
      required:
      - dimension
      - enabled
      - ext
      - name
      - version
    DatasetFormats:
      type: object
      properties:
        importers:
          type: array
          items:
            $ref: '#/components/schemas/DatasetFormat'
        exporters:
          type: array
          items:
            $ref: '#/components/schemas/DatasetFormat'
      required:
      - exporters
      - importers
    DatasetWriteRequest:
      oneOf:
      - $ref: '#/components/schemas/DatasetFileRequest'
      nullable: true
    Event:
      type: object
      properties:
        scope:
          type: string
        obj_name:
          type: string
          nullable: true
        obj_id:
          type: integer
          nullable: true
        obj_val:
          type: string
          nullable: true
        source:
          type: string
          nullable: true
        timestamp:
          type: string
          format: date-time
        count:
          type: integer
          nullable: true
        duration:
          type: integer
          default: 0
        project_id:
          type: integer
          nullable: true
        task_id:
          type: integer
          nullable: true
        job_id:
          type: integer
          nullable: true
        user_id:
          type: integer
          nullable: true
        user_name:
          type: string
          nullable: true
        user_email:
          type: string
          nullable: true
        org_id:
          type: integer
          nullable: true
        org_slug:
          type: string
          nullable: true
        payload:
          type: string
          nullable: true
      required:
      - scope
      - timestamp
    EventRequest:
      type: object
      properties:
        scope:
          type: string
          minLength: 1
        obj_name:
          type: string
          nullable: true
          minLength: 1
        obj_id:
          type: integer
          nullable: true
        obj_val:
          type: string
          nullable: true
          minLength: 1
        source:
          type: string
          nullable: true
          minLength: 1
        timestamp:
          type: string
          format: date-time
        count:
          type: integer
          nullable: true
        duration:
          type: integer
          default: 0
        project_id:
          type: integer
          nullable: true
        task_id:
          type: integer
          nullable: true
        job_id:
          type: integer
          nullable: true
        user_id:
          type: integer
          nullable: true
        user_name:
          type: string
          nullable: true
          minLength: 1
        user_email:
          type: string
          nullable: true
          minLength: 1
        org_id:
          type: integer
          nullable: true
        org_slug:
          type: string
          nullable: true
          minLength: 1
        payload:
          type: string
          nullable: true
          minLength: 1
      required:
      - scope
      - timestamp
    Events:
      type: object
      properties:
        webhook_type:
          $ref: '#/components/schemas/WebhookType'
        events:
          type: array
          items:
            $ref: '#/components/schemas/EventsEnum'
      required:
      - events
      - webhook_type
    EventsEnum:
      enum:
      - create:comment
      - create:invitation
      - create:issue
      - create:job
      - create:membership
      - create:project
      - create:task
      - delete:comment
      - delete:invitation
      - delete:issue
      - delete:job
      - delete:membership
      - delete:organization
      - delete:project
      - delete:task
      - update:comment
      - update:issue
      - update:job
      - update:membership
      - update:organization
      - update:project
      - update:task
      type: string
      description: |-
        * `create:comment` - CREATE:COMMENT
        * `create:invitation` - CREATE:INVITATION
        * `create:issue` - CREATE:ISSUE
        * `create:job` - CREATE:JOB
        * `create:membership` - CREATE:MEMBERSHIP
        * `create:project` - CREATE:PROJECT
        * `create:task` - CREATE:TASK
        * `delete:comment` - DELETE:COMMENT
        * `delete:invitation` - DELETE:INVITATION
        * `delete:issue` - DELETE:ISSUE
        * `delete:job` - DELETE:JOB
        * `delete:membership` - DELETE:MEMBERSHIP
        * `delete:organization` - DELETE:ORGANIZATION
        * `delete:project` - DELETE:PROJECT
        * `delete:task` - DELETE:TASK
        * `update:comment` - UPDATE:COMMENT
        * `update:issue` - UPDATE:ISSUE
        * `update:job` - UPDATE:JOB
        * `update:membership` - UPDATE:MEMBERSHIP
        * `update:organization` - UPDATE:ORGANIZATION
        * `update:project` - UPDATE:PROJECT
        * `update:task` - UPDATE:TASK
    FileInfo:
      type: object
      properties:
        name:
          type: string
          maxLength: 1024
        type:
          $ref: '#/components/schemas/FileInfoTypeEnum'
        mime_type:
          type: string
          maxLength: 255
      required:
      - mime_type
      - name
      - type
    FileInfoTypeEnum:
      enum:
      - REG
      - DIR
      type: string
      description: |-
        * `REG` - REG
        * `DIR` - DIR
    FrameMeta:
      type: object
      properties:
        width:
          type: integer
        height:
          type: integer
        name:
          type: string
          maxLength: 1024
        related_files:
          type: integer
        has_related_context:
          type: boolean
          readOnly: true
      required:
      - height
      - name
      - related_files
      - width
    FrameSelectionMethodEnum:
      enum:
      - random_uniform
      - manual
      type: string
      description: |-
        * `random_uniform` - RANDOM_UNIFORM
        * `manual` - MANUAL
    FunctionCall:
      type: object
      properties:
        id:
          type: string
          description: Request id
        function:
          $ref: '#/components/schemas/FunctionCallParams'
        status:
          type: string
          nullable: true
        progress:
          type: integer
          nullable: true
          default: 0
        enqueued:
          type: string
          format: date-time
          nullable: true
        started:
          type: string
          format: date-time
          nullable: true
        ended:
          type: string
          format: date-time
          nullable: true
        exc_info:
          type: string
          nullable: true
      required:
      - ended
      - enqueued
      - function
      - id
      - started
      - status
    FunctionCallParams:
      type: object
      properties:
        id:
          type: string
          nullable: true
          description: The name of the function
        task:
          type: integer
          nullable: true
          description: The id of the task
        job:
          type: integer
          description: The id of the job
        threshold:
          type: number
          format: double
          nullable: true
      required:
      - id
      - task
      - threshold
    FunctionCallRequest:
      type: object
      properties:
        function:
          type: string
          minLength: 1
          description: The name of the function to execute
        task:
          type: integer
          description: The id of the task to annotate
        job:
          type: integer
          description: The id of the job to annotate
        quality:
          allOf:
          - $ref: '#/components/schemas/QualityEnum'
          default: original
          description: |-
            The quality of the images to use in the model run

            * `compressed` - compressed
            * `original` - original
        cleanup:
          type: boolean
          default: false
        convMaskToPoly:
          type: boolean
          default: false
        threshold:
          type: number
          format: double
        mapping:
          type: object
          additionalProperties:
            type: object
            additionalProperties: {}
          description: Label mapping from the model to the task labels
        max_distance:
          type: integer
      required:
<<<<<<< HEAD
      - height
      - name
      - related_files
      - width
    FrameSelectionMethodEnum:
      enum:
      - random_uniform
      - manual
      type: string
      description: |-
        * `random_uniform` - RANDOM_UNIFORM
        * `manual` - MANUAL
=======
      - function
      - task
>>>>>>> 5bc8c7b2
    InputTypeEnum:
      enum:
      - checkbox
      - radio
      - number
      - text
      - select
      type: string
      description: |-
        * `checkbox` - CHECKBOX
        * `radio` - RADIO
        * `number` - NUMBER
        * `text` - TEXT
        * `select` - SELECT
    InvitationRead:
      type: object
      properties:
        key:
          type: string
          readOnly: true
        created_date:
          type: string
          format: date-time
          readOnly: true
        owner:
          allOf:
          - $ref: '#/components/schemas/BasicUser'
          nullable: true
        role:
          $ref: '#/components/schemas/RoleEnum'
        user:
          $ref: '#/components/schemas/BasicUser'
        organization:
          type: integer
      required:
      - organization
      - owner
      - role
      - user
    InvitationWriteRequest:
      type: object
      properties:
        role:
          $ref: '#/components/schemas/RoleEnum'
        email:
          type: string
          format: email
          minLength: 1
      required:
      - email
      - role
    IssueRead:
      type: object
      properties:
        id:
          type: integer
          readOnly: true
        frame:
          type: integer
          readOnly: true
        position:
          type: array
          items:
            type: number
            format: double
        job:
          type: integer
          readOnly: true
        owner:
          allOf:
          - $ref: '#/components/schemas/BasicUser'
          nullable: true
        assignee:
          allOf:
          - $ref: '#/components/schemas/BasicUser'
          nullable: true
        created_date:
          type: string
          format: date-time
          readOnly: true
          nullable: true
        updated_date:
          type: string
          format: date-time
          readOnly: true
          nullable: true
        resolved:
          type: boolean
          readOnly: true
        comments:
          $ref: '#/components/schemas/CommentsSummary'
      required:
      - comments
      - position
    IssueWriteRequest:
      type: object
      properties:
        frame:
          type: integer
          maximum: 2147483647
          minimum: 0
        position:
          type: array
          items:
            type: number
            format: double
        job:
          type: integer
        assignee:
          type: integer
          nullable: true
        message:
          type: string
          minLength: 1
        resolved:
          type: boolean
      required:
      - frame
      - job
      - message
      - position
    IssuesSummary:
      type: object
      properties:
        url:
          type: string
          format: uri
          readOnly: true
        count:
          type: integer
          readOnly: true
    JobAnnotationsUpdateRequest:
      oneOf:
      - $ref: '#/components/schemas/LabeledDataRequest'
      - $ref: '#/components/schemas/AnnotationFileRequest'
    JobRead:
      type: object
      properties:
        url:
          type: string
          format: uri
          readOnly: true
        id:
          type: integer
          readOnly: true
        task_id:
          type: integer
          readOnly: true
        project_id:
          type: integer
          readOnly: true
          nullable: true
        assignee:
          allOf:
          - $ref: '#/components/schemas/BasicUser'
          readOnly: true
          nullable: true
        dimension:
          type: string
          readOnly: true
          maxLength: 2
        bug_tracker:
          type: string
          readOnly: true
          nullable: true
          maxLength: 2000
        status:
          allOf:
          - $ref: '#/components/schemas/JobStatus'
          readOnly: true
        stage:
          allOf:
          - $ref: '#/components/schemas/JobStage'
          readOnly: true
        state:
          allOf:
          - $ref: '#/components/schemas/OperationStatus'
          readOnly: true
        mode:
          type: string
          readOnly: true
        frame_count:
          type: integer
          readOnly: true
        start_frame:
          type: integer
          maximum: 2147483647
          minimum: -2147483648
          readOnly: true
        stop_frame:
          type: integer
          maximum: 2147483647
          minimum: -2147483648
          readOnly: true
        data_chunk_size:
          type: integer
          maximum: 2147483647
          minimum: 0
          nullable: true
          readOnly: true
        data_compressed_chunk_type:
          allOf:
          - $ref: '#/components/schemas/ChunkType'
          readOnly: true
        created_date:
          type: string
          format: date-time
          readOnly: true
        updated_date:
          type: string
          format: date-time
          readOnly: true
        issues:
          $ref: '#/components/schemas/IssuesSummary'
        labels:
          $ref: '#/components/schemas/LabelsSummary'
        type:
          allOf:
          - $ref: '#/components/schemas/JobType'
          readOnly: true
        organization:
          type: integer
          readOnly: true
          nullable: true
      required:
      - issues
      - labels
    JobStage:
      enum:
      - annotation
      - validation
      - acceptance
      type: string
      description: |-
        * `annotation` - ANNOTATION
        * `validation` - VALIDATION
        * `acceptance` - ACCEPTANCE
    JobStatus:
      enum:
      - annotation
      - validation
      - completed
      type: string
      description: |-
        * `annotation` - ANNOTATION
        * `validation` - VALIDATION
        * `completed` - COMPLETED
    JobType:
      enum:
      - annotation
      - ground_truth
      type: string
      description: |-
        * `annotation` - ANNOTATION
        * `ground_truth` - GROUND_TRUTH
    JobWriteRequest:
      type: object
      properties:
        assignee:
          type: integer
          nullable: true
        stage:
          $ref: '#/components/schemas/JobStage'
        state:
          $ref: '#/components/schemas/OperationStatus'
        type:
          $ref: '#/components/schemas/JobType'
        task_id:
          type: integer
        frame_selection_method:
          $ref: '#/components/schemas/FrameSelectionMethodEnum'
        frame_count:
          type: integer
          minimum: 0
          description: |
            The number of frames included in the job.
            Applicable only to the random frame selection
        seed:
          type: integer
          minimum: 0
          description: |
            The seed value for the random number generator.
            The same value will produce the same frame sets.
            Applicable only to the random frame selection.
            By default, a random value is used.
        frames:
          type: array
          items:
            type: integer
            minimum: 0
          description: |
            The list of frame ids. Applicable only to the manual frame selection
      required:
      - task_id
      - type
    JobsSummary:
      type: object
      properties:
        count:
          type: integer
          default: 0
        completed:
          type: integer
          nullable: true
        validation:
          type: integer
          nullable: true
        url:
          type: string
          format: uri
          readOnly: true
      required:
      - completed
      - validation
    Label:
      type: object
      properties:
        id:
          type: integer
        name:
          type: string
          maxLength: 64
        color:
          type: string
          description: The hex value for the RGB color. Will be generated automatically,
            unless specified explicitly.
        attributes:
          type: array
          items:
            $ref: '#/components/schemas/Attribute'
          default: []
          description: The list of attributes. If you want to remove an attribute,
            you need to recreate the label and specify the remaining attributes.
        type:
          type: string
          description: Associated annotation type for this label
        svg:
          type: string
        sublabels:
          type: array
          items:
            $ref: '#/components/schemas/Sublabel'
        project_id:
          type: integer
          nullable: true
          readOnly: true
        task_id:
          type: integer
          nullable: true
          readOnly: true
        parent_id:
          type: integer
          nullable: true
          readOnly: true
        has_parent:
          type: boolean
          readOnly: true
      required:
      - name
    LabeledData:
      type: object
      properties:
        version:
          type: integer
          default: 0
        tags:
          type: array
          items:
            $ref: '#/components/schemas/LabeledImage'
          default: []
        shapes:
          type: array
          items:
            $ref: '#/components/schemas/LabeledShape'
          default: []
        tracks:
          type: array
          items:
            $ref: '#/components/schemas/LabeledTrack'
          default: []
    LabeledDataRequest:
      type: object
      properties:
        version:
          type: integer
          default: 0
        tags:
          type: array
          items:
            $ref: '#/components/schemas/LabeledImageRequest'
          default: []
        shapes:
          type: array
          items:
            $ref: '#/components/schemas/LabeledShapeRequest'
          default: []
        tracks:
          type: array
          items:
            $ref: '#/components/schemas/LabeledTrackRequest'
          default: []
    LabeledImage:
      type: object
      properties:
        id:
          type: integer
          nullable: true
        frame:
          type: integer
          minimum: 0
        label_id:
          type: integer
          minimum: 0
        group:
          type: integer
          minimum: 0
          nullable: true
        source:
          type: string
          default: manual
        attributes:
          type: array
          items:
            $ref: '#/components/schemas/AttributeVal'
          default: []
      required:
      - frame
      - label_id
    LabeledImageRequest:
      type: object
      properties:
        id:
          type: integer
          nullable: true
        frame:
          type: integer
          minimum: 0
        label_id:
          type: integer
          minimum: 0
        group:
          type: integer
          minimum: 0
          nullable: true
        source:
          type: string
          minLength: 1
          default: manual
        attributes:
          type: array
          items:
            $ref: '#/components/schemas/AttributeValRequest'
          default: []
      required:
      - frame
      - label_id
    LabeledShape:
      type: object
      properties:
        type:
          $ref: '#/components/schemas/ShapeType'
        occluded:
          type: boolean
          default: false
        outside:
          type: boolean
          default: false
        z_order:
          type: integer
          default: 0
        rotation:
          type: number
          format: double
          maximum: 360
          minimum: 0
          default: 0.0
        points:
          type: array
          items:
            type: number
            format: double
        id:
          type: integer
          nullable: true
        frame:
          type: integer
          minimum: 0
        label_id:
          type: integer
          minimum: 0
        group:
          type: integer
          minimum: 0
          nullable: true
        source:
          type: string
          default: manual
        attributes:
          type: array
          items:
            $ref: '#/components/schemas/AttributeVal'
          default: []
        elements:
          type: array
          items:
            $ref: '#/components/schemas/SubLabeledShape'
      required:
      - frame
      - label_id
      - type
    LabeledShapeRequest:
      type: object
      properties:
        type:
          $ref: '#/components/schemas/ShapeType'
        occluded:
          type: boolean
          default: false
        outside:
          type: boolean
          default: false
        z_order:
          type: integer
          default: 0
        rotation:
          type: number
          format: double
          maximum: 360
          minimum: 0
          default: 0.0
        points:
          type: array
          items:
            type: number
            format: double
        id:
          type: integer
          nullable: true
        frame:
          type: integer
          minimum: 0
        label_id:
          type: integer
          minimum: 0
        group:
          type: integer
          minimum: 0
          nullable: true
        source:
          type: string
          minLength: 1
          default: manual
        attributes:
          type: array
          items:
            $ref: '#/components/schemas/AttributeValRequest'
          default: []
        elements:
          type: array
          items:
            $ref: '#/components/schemas/SubLabeledShapeRequest'
      required:
      - frame
      - label_id
      - type
    LabeledTrack:
      type: object
      properties:
        id:
          type: integer
          nullable: true
        frame:
          type: integer
          minimum: 0
        label_id:
          type: integer
          minimum: 0
        group:
          type: integer
          minimum: 0
          nullable: true
        source:
          type: string
          default: manual
        shapes:
          type: array
          items:
            $ref: '#/components/schemas/TrackedShape'
        attributes:
          type: array
          items:
            $ref: '#/components/schemas/AttributeVal'
          default: []
        elements:
          type: array
          items:
            $ref: '#/components/schemas/SubLabeledTrack'
      required:
      - frame
      - label_id
      - shapes
    LabeledTrackRequest:
      type: object
      properties:
        id:
          type: integer
          nullable: true
        frame:
          type: integer
          minimum: 0
        label_id:
          type: integer
          minimum: 0
        group:
          type: integer
          minimum: 0
          nullable: true
        source:
          type: string
          minLength: 1
          default: manual
        shapes:
          type: array
          items:
            $ref: '#/components/schemas/TrackedShapeRequest'
        attributes:
          type: array
          items:
            $ref: '#/components/schemas/AttributeValRequest'
          default: []
        elements:
          type: array
          items:
            $ref: '#/components/schemas/SubLabeledTrackRequest'
      required:
      - frame
      - label_id
      - shapes
    LabelsSummary:
      type: object
      properties:
        url:
          type: string
          format: uri
          readOnly: true
        count:
          type: integer
          readOnly: true
    LocationEnum:
      enum:
      - cloud_storage
      - local
      type: string
      description: |-
        * `cloud_storage` - CLOUD_STORAGE
        * `local` - LOCAL
    LoginSerializerExRequest:
      type: object
      properties:
        username:
          type: string
        email:
          type: string
          format: email
        password:
          type: string
          minLength: 1
      required:
      - password
    MembershipRead:
      type: object
      properties:
        id:
          type: integer
          readOnly: true
        user:
          $ref: '#/components/schemas/BasicUser'
        organization:
          type: integer
          readOnly: true
        is_active:
          type: boolean
          readOnly: true
        joined_date:
          type: string
          format: date-time
          readOnly: true
          nullable: true
        role:
          allOf:
          - $ref: '#/components/schemas/RoleEnum'
          readOnly: true
        invitation:
          type: string
          readOnly: true
      required:
      - user
    MetaUser:
      anyOf:
      - $ref: '#/components/schemas/User'
      - $ref: '#/components/schemas/BasicUser'
    NullEnum:
      enum:
      - null
    OnlineFunctionCallRequest:
      type: object
      properties:
        job:
          type: integer
        task:
          type: integer
    OperationStatus:
      enum:
      - new
      - in progress
      - completed
      - rejected
      type: string
      description: |-
        * `new` - NEW
        * `in progress` - IN_PROGRESS
        * `completed` - COMPLETED
        * `rejected` - REJECTED
    OrganizationRead:
      type: object
      properties:
        id:
          type: integer
          readOnly: true
        slug:
          type: string
          readOnly: true
          pattern: ^[-a-zA-Z0-9_]+$
        name:
          type: string
          readOnly: true
        description:
          type: string
          readOnly: true
        created_date:
          type: string
          format: date-time
          readOnly: true
        updated_date:
          type: string
          format: date-time
          readOnly: true
        contact:
          type: object
          additionalProperties: {}
          readOnly: true
        owner:
          allOf:
          - $ref: '#/components/schemas/BasicUser'
          nullable: true
      required:
      - owner
    OrganizationWriteRequest:
      type: object
      properties:
        slug:
          type: string
          minLength: 1
          maxLength: 16
          pattern: ^[-a-zA-Z0-9_]+$
        name:
          type: string
          maxLength: 64
        description:
          type: string
        contact:
          type: object
          additionalProperties: {}
      required:
      - slug
    PaginatedAnnotationConflictList:
      type: object
      properties:
        count:
          type: integer
          example: 123
        next:
          type: string
          nullable: true
          format: uri
          example: http://api.example.org/accounts/?page=4
        previous:
          type: string
          nullable: true
          format: uri
          example: http://api.example.org/accounts/?page=2
        results:
          type: array
          items:
            $ref: '#/components/schemas/AnnotationConflict'
    PaginatedCloudStorageReadList:
      type: object
      properties:
        count:
          type: integer
          example: 123
        next:
          type: string
          nullable: true
          format: uri
          example: http://api.example.org/accounts/?page=4
        previous:
          type: string
          nullable: true
          format: uri
          example: http://api.example.org/accounts/?page=2
        results:
          type: array
          items:
            $ref: '#/components/schemas/CloudStorageRead'
    PaginatedCommentReadList:
      type: object
      properties:
        count:
          type: integer
          example: 123
        next:
          type: string
          nullable: true
          format: uri
          example: http://api.example.org/accounts/?page=4
        previous:
          type: string
          nullable: true
          format: uri
          example: http://api.example.org/accounts/?page=2
        results:
          type: array
          items:
            $ref: '#/components/schemas/CommentRead'
    PaginatedInvitationReadList:
      type: object
      properties:
        count:
          type: integer
          example: 123
        next:
          type: string
          nullable: true
          format: uri
          example: http://api.example.org/accounts/?page=4
        previous:
          type: string
          nullable: true
          format: uri
          example: http://api.example.org/accounts/?page=2
        results:
          type: array
          items:
            $ref: '#/components/schemas/InvitationRead'
    PaginatedIssueReadList:
      type: object
      properties:
        count:
          type: integer
          example: 123
        next:
          type: string
          nullable: true
          format: uri
          example: http://api.example.org/accounts/?page=4
        previous:
          type: string
          nullable: true
          format: uri
          example: http://api.example.org/accounts/?page=2
        results:
          type: array
          items:
            $ref: '#/components/schemas/IssueRead'
    PaginatedJobReadList:
      type: object
      properties:
        count:
          type: integer
          example: 123
        next:
          type: string
          nullable: true
          format: uri
          example: http://api.example.org/accounts/?page=4
        previous:
          type: string
          nullable: true
          format: uri
          example: http://api.example.org/accounts/?page=2
        results:
          type: array
          items:
            $ref: '#/components/schemas/JobRead'
    PaginatedLabelList:
      type: object
      properties:
        count:
          type: integer
          example: 123
        next:
          type: string
          nullable: true
          format: uri
          example: http://api.example.org/accounts/?page=4
        previous:
          type: string
          nullable: true
          format: uri
          example: http://api.example.org/accounts/?page=2
        results:
          type: array
          items:
            $ref: '#/components/schemas/Label'
    PaginatedMembershipReadList:
      type: object
      properties:
        count:
          type: integer
          example: 123
        next:
          type: string
          nullable: true
          format: uri
          example: http://api.example.org/accounts/?page=4
        previous:
          type: string
          nullable: true
          format: uri
          example: http://api.example.org/accounts/?page=2
        results:
          type: array
          items:
            $ref: '#/components/schemas/MembershipRead'
    PaginatedMetaUserList:
      type: object
      properties:
        count:
          type: integer
          example: 123
        next:
          type: string
          nullable: true
          format: uri
          example: http://api.example.org/accounts/?page=4
        previous:
          type: string
          nullable: true
          format: uri
          example: http://api.example.org/accounts/?page=2
        results:
          type: array
          items:
            $ref: '#/components/schemas/MetaUser'
    PaginatedOrganizationReadList:
      type: object
      properties:
        count:
          type: integer
          example: 123
        next:
          type: string
          nullable: true
          format: uri
          example: http://api.example.org/accounts/?page=4
        previous:
          type: string
          nullable: true
          format: uri
          example: http://api.example.org/accounts/?page=2
        results:
          type: array
          items:
            $ref: '#/components/schemas/OrganizationRead'
    PaginatedProjectReadList:
      type: object
      properties:
        count:
          type: integer
          example: 123
        next:
          type: string
          nullable: true
          format: uri
          example: http://api.example.org/accounts/?page=4
        previous:
          type: string
          nullable: true
          format: uri
          example: http://api.example.org/accounts/?page=2
        results:
          type: array
          items:
            $ref: '#/components/schemas/ProjectRead'
    PaginatedQualityReportList:
      type: object
      properties:
        count:
          type: integer
          example: 123
        next:
          type: string
          nullable: true
          format: uri
          example: http://api.example.org/accounts/?page=4
        previous:
          type: string
          nullable: true
          format: uri
          example: http://api.example.org/accounts/?page=2
        results:
          type: array
          items:
            $ref: '#/components/schemas/QualityReport'
    PaginatedQualitySettingsList:
      type: object
      properties:
        count:
          type: integer
          example: 123
        next:
          type: string
          nullable: true
          format: uri
          example: http://api.example.org/accounts/?page=4
        previous:
          type: string
          nullable: true
          format: uri
          example: http://api.example.org/accounts/?page=2
        results:
          type: array
          items:
            $ref: '#/components/schemas/QualitySettings'
    PaginatedTaskReadList:
      type: object
      properties:
        count:
          type: integer
          example: 123
        next:
          type: string
          nullable: true
          format: uri
          example: http://api.example.org/accounts/?page=4
        previous:
          type: string
          nullable: true
          format: uri
          example: http://api.example.org/accounts/?page=2
        results:
          type: array
          items:
            $ref: '#/components/schemas/TaskRead'
    PaginatedWebhookDeliveryReadList:
      type: object
      properties:
        count:
          type: integer
          example: 123
        next:
          type: string
          nullable: true
          format: uri
          example: http://api.example.org/accounts/?page=4
        previous:
          type: string
          nullable: true
          format: uri
          example: http://api.example.org/accounts/?page=2
        results:
          type: array
          items:
            $ref: '#/components/schemas/WebhookDeliveryRead'
    PaginatedWebhookReadList:
      type: object
      properties:
        count:
          type: integer
          example: 123
        next:
          type: string
          nullable: true
          format: uri
          example: http://api.example.org/accounts/?page=4
        previous:
          type: string
          nullable: true
          format: uri
          example: http://api.example.org/accounts/?page=2
        results:
          type: array
          items:
            $ref: '#/components/schemas/WebhookRead'
    PasswordChangeRequest:
      type: object
      properties:
        old_password:
          type: string
          minLength: 1
          maxLength: 128
        new_password1:
          type: string
          minLength: 1
          maxLength: 128
        new_password2:
          type: string
          minLength: 1
          maxLength: 128
      required:
      - new_password1
      - new_password2
      - old_password
    PasswordResetConfirmRequest:
      type: object
      description: Serializer for confirming a password reset attempt.
      properties:
        new_password1:
          type: string
          minLength: 1
          maxLength: 128
        new_password2:
          type: string
          minLength: 1
          maxLength: 128
        uid:
          type: string
          minLength: 1
        token:
          type: string
          minLength: 1
      required:
      - new_password1
      - new_password2
      - token
      - uid
    PasswordResetSerializerExRequest:
      type: object
      description: Serializer for requesting a password reset e-mail.
      properties:
        email:
          type: string
          format: email
          minLength: 1
      required:
      - email
    PatchedCloudStorageWriteRequest:
      type: object
      properties:
        provider_type:
          $ref: '#/components/schemas/ProviderTypeEnum'
        resource:
          type: string
          minLength: 1
          maxLength: 222
        display_name:
          type: string
          minLength: 1
          maxLength: 63
        owner:
          $ref: '#/components/schemas/BasicUserRequest'
        credentials_type:
          $ref: '#/components/schemas/CredentialsTypeEnum'
        session_token:
          type: string
          maxLength: 440
        account_name:
          type: string
          maxLength: 24
        key:
          type: string
          maxLength: 40
        secret_key:
          type: string
          maxLength: 44
        connection_string:
          type: string
          maxLength: 440
        key_file:
          type: string
          format: binary
        specific_attributes:
          type: string
          maxLength: 1024
        description:
          type: string
        manifests:
          type: array
          items:
            type: string
            minLength: 1
            maxLength: 1024
          default: []
    PatchedCommentWriteRequest:
      type: object
      properties:
        message:
          type: string
          minLength: 1
    PatchedDataMetaWriteRequest:
      type: object
      properties:
        deleted_frames:
          type: array
          items:
            type: integer
            minimum: 0
    PatchedInvitationWriteRequest:
      type: object
      properties:
        role:
          $ref: '#/components/schemas/RoleEnum'
        email:
          type: string
          format: email
          minLength: 1
    PatchedIssueWriteRequest:
      type: object
      properties:
        position:
          type: array
          items:
            type: number
            format: double
        assignee:
          type: integer
          nullable: true
        resolved:
          type: boolean
    PatchedJobWriteRequest:
      type: object
      properties:
        assignee:
          type: integer
          nullable: true
        stage:
          $ref: '#/components/schemas/JobStage'
        state:
          $ref: '#/components/schemas/OperationStatus'
    PatchedLabelRequest:
      type: object
      properties:
        id:
          type: integer
        name:
          type: string
          minLength: 1
          maxLength: 64
        color:
          type: string
          description: The hex value for the RGB color. Will be generated automatically,
            unless specified explicitly.
        attributes:
          type: array
          items:
            $ref: '#/components/schemas/AttributeRequest'
          default: []
          description: The list of attributes. If you want to remove an attribute,
            you need to recreate the label and specify the remaining attributes.
        deleted:
          type: boolean
          writeOnly: true
          description: Delete the label. Only applicable in the PATCH methods of a
            project or a task.
        type:
          type: string
          description: Associated annotation type for this label
        svg:
          type: string
        sublabels:
          type: array
          items:
            $ref: '#/components/schemas/SublabelRequest'
    PatchedLabeledDataRequest:
      type: object
      properties:
        version:
          type: integer
          default: 0
        tags:
          type: array
          items:
            $ref: '#/components/schemas/LabeledImageRequest'
          default: []
        shapes:
          type: array
          items:
            $ref: '#/components/schemas/LabeledShapeRequest'
          default: []
        tracks:
          type: array
          items:
            $ref: '#/components/schemas/LabeledTrackRequest'
          default: []
    PatchedMembershipWriteRequest:
      type: object
      properties:
        role:
          $ref: '#/components/schemas/RoleEnum'
    PatchedOrganizationWriteRequest:
      type: object
      properties:
        slug:
          type: string
          minLength: 1
          maxLength: 16
          pattern: ^[-a-zA-Z0-9_]+$
        name:
          type: string
          maxLength: 64
        description:
          type: string
        contact:
          type: object
          additionalProperties: {}
    PatchedProjectWriteRequest:
      type: object
      properties:
        name:
          type: string
          minLength: 1
          maxLength: 256
        labels:
          type: array
          items:
            $ref: '#/components/schemas/PatchedLabelRequest'
          writeOnly: true
          default: []
        owner_id:
          type: integer
          writeOnly: true
          nullable: true
        assignee_id:
          type: integer
          writeOnly: true
          nullable: true
        bug_tracker:
          type: string
          maxLength: 2000
        target_storage:
          allOf:
          - $ref: '#/components/schemas/StorageRequest'
          writeOnly: true
        source_storage:
          allOf:
          - $ref: '#/components/schemas/StorageRequest'
          writeOnly: true
        task_subsets:
          type: array
          items:
            type: string
            minLength: 1
          writeOnly: true
    PatchedQualitySettingsRequest:
      type: object
      properties:
        iou_threshold:
          type: number
          format: double
          description: Used for distinction between matched / unmatched shapes
        oks_sigma:
          type: number
          format: double
          description: |
            Like IoU threshold, but for points.
            The percent of the bbox area, used as the radius of the circle around the GT point,
            where the checked point is expected to be.
            Read more: https://cocodataset.org/#keypoints-eval
        line_thickness:
          type: number
          format: double
          description: |
            Thickness of polylines, relatively to the (image area) ^ 0.5.
            The distance to the boundary around the GT line,
            inside of which the checked line points should be
        low_overlap_threshold:
          type: number
          format: double
          description: |
            Used for distinction between strong / weak (low_overlap) matches
        compare_line_orientation:
          type: boolean
          description: Enables or disables polyline orientation comparison
        line_orientation_threshold:
          type: number
          format: double
          description: |
            The minimal gain in the GT IoU between the given and reversed line directions
            to consider the line inverted.
            Only used when the 'compare_line_orientation' parameter is true
        compare_groups:
          type: boolean
          description: Enables or disables annotation group checks
        group_match_threshold:
          type: number
          format: double
          description: |
            Minimal IoU for groups to be considered matching.
            Only used when the 'compare_groups' parameter is true
        check_covered_annotations:
          type: boolean
          description: |
            Check for partially-covered annotations, useful in segmentation tasks
        object_visibility_threshold:
          type: number
          format: double
          description: |
            Minimal visible area percent of the spatial annotations (polygons, masks)
            for reporting covered annotations.
            Only used when the 'object_visibility_threshold' parameter is true
        panoptic_comparison:
          type: boolean
          description: |
            Use only the visible part of the masks and polygons in comparisons
        compare_attributes:
          type: boolean
          description: Enables or disables annotation attribute comparison
    PatchedTaskWriteRequest:
      type: object
      properties:
        name:
          type: string
          minLength: 1
          maxLength: 256
        project_id:
          type: integer
          nullable: true
        owner_id:
          type: integer
          writeOnly: true
          nullable: true
        assignee_id:
          type: integer
          writeOnly: true
          nullable: true
        bug_tracker:
          type: string
          maxLength: 2000
        labels:
          type: array
          items:
            $ref: '#/components/schemas/PatchedLabelRequest'
        subset:
          type: string
          maxLength: 64
        target_storage:
          allOf:
          - $ref: '#/components/schemas/StorageRequest'
          nullable: true
        source_storage:
          allOf:
          - $ref: '#/components/schemas/StorageRequest'
          nullable: true
    PatchedUserRequest:
      type: object
      properties:
        username:
          type: string
          minLength: 1
          description: Required. 150 characters or fewer. Letters, digits and @/./+/-/_
            only.
          pattern: ^[\w.@+-]+$
          maxLength: 150
        first_name:
          type: string
          maxLength: 150
        last_name:
          type: string
          maxLength: 150
        email:
          type: string
          format: email
          title: Email address
          maxLength: 254
        groups:
          type: array
          items:
            type: string
            minLength: 1
        is_staff:
          type: boolean
          title: Staff status
          description: Designates whether the user can log into this admin site.
        is_superuser:
          type: boolean
          title: Superuser status
          description: Designates that this user has all permissions without explicitly
            assigning them.
        is_active:
          type: boolean
          title: Active
          description: Designates whether this user should be treated as active. Unselect
            this instead of deleting accounts.
    PatchedWebhookWriteRequest:
      type: object
      properties:
        target_url:
          type: string
          format: uri
          minLength: 1
          maxLength: 8192
        description:
          type: string
          maxLength: 128
        content_type:
          $ref: '#/components/schemas/WebhookContentType'
        secret:
          type: string
          maxLength: 64
        is_active:
          type: boolean
        enable_ssl:
          type: boolean
        events:
          type: array
          items:
            $ref: '#/components/schemas/EventsEnum'
          writeOnly: true
    Plugins:
      type: object
      properties:
        GIT_INTEGRATION:
          type: boolean
        ANALYTICS:
          type: boolean
        MODELS:
          type: boolean
        PREDICT:
          type: boolean
      required:
      - ANALYTICS
      - GIT_INTEGRATION
      - MODELS
      - PREDICT
    ProjectFileRequest:
      type: object
      properties:
        project_file:
          type: string
          format: binary
      required:
      - project_file
    ProjectRead:
      type: object
      properties:
        url:
          type: string
          format: uri
          readOnly: true
        id:
          type: integer
          readOnly: true
        name:
          type: string
          readOnly: true
        owner:
          allOf:
          - $ref: '#/components/schemas/BasicUser'
          readOnly: true
          nullable: true
        assignee:
          allOf:
          - $ref: '#/components/schemas/BasicUser'
          readOnly: true
          nullable: true
        bug_tracker:
          type: string
          readOnly: true
        task_subsets:
          type: array
          items:
            type: string
          readOnly: true
        created_date:
          type: string
          format: date-time
          readOnly: true
        updated_date:
          type: string
          format: date-time
          readOnly: true
        status:
          allOf:
          - $ref: '#/components/schemas/JobStatus'
          readOnly: true
        dimension:
          type: string
          readOnly: true
          nullable: true
          maxLength: 16
        organization:
          type: integer
          readOnly: true
          nullable: true
        target_storage:
          allOf:
          - $ref: '#/components/schemas/Storage'
          readOnly: true
          nullable: true
        source_storage:
          allOf:
          - $ref: '#/components/schemas/Storage'
          readOnly: true
          nullable: true
        tasks:
          $ref: '#/components/schemas/TasksSummary'
        labels:
          $ref: '#/components/schemas/LabelsSummary'
      required:
      - labels
      - tasks
    ProjectWriteRequest:
      type: object
      properties:
        name:
          type: string
          minLength: 1
          maxLength: 256
        labels:
          type: array
          items:
            $ref: '#/components/schemas/PatchedLabelRequest'
          writeOnly: true
          default: []
        owner_id:
          type: integer
          writeOnly: true
          nullable: true
        assignee_id:
          type: integer
          writeOnly: true
          nullable: true
        bug_tracker:
          type: string
          maxLength: 2000
        target_storage:
          allOf:
          - $ref: '#/components/schemas/StorageRequest'
          writeOnly: true
        source_storage:
          allOf:
          - $ref: '#/components/schemas/StorageRequest'
          writeOnly: true
        task_subsets:
          type: array
          items:
            type: string
            minLength: 1
          writeOnly: true
      required:
      - name
    ProviderTypeEnum:
      enum:
      - AWS_S3_BUCKET
      - AZURE_CONTAINER
      - GOOGLE_DRIVE
      - GOOGLE_CLOUD_STORAGE
      type: string
      description: |-
        * `AWS_S3_BUCKET` - AWS_S3
        * `AZURE_CONTAINER` - AZURE_CONTAINER
        * `GOOGLE_DRIVE` - GOOGLE_DRIVE
        * `GOOGLE_CLOUD_STORAGE` - GOOGLE_CLOUD_STORAGE
<<<<<<< HEAD
=======
    QualityEnum:
      enum:
      - compressed
      - original
      type: string
      description: |-
        * `compressed` - compressed
        * `original` - original
>>>>>>> 5bc8c7b2
    QualityReport:
      type: object
      properties:
        id:
          type: integer
          readOnly: true
        job_id:
          type: integer
          nullable: true
          readOnly: true
        task_id:
          type: integer
          nullable: true
          readOnly: true
        parent_id:
          type: integer
          nullable: true
          readOnly: true
        target:
          $ref: '#/components/schemas/QualityReportTarget'
        summary:
          $ref: '#/components/schemas/QualityReportSummary'
        created_date:
          type: string
          format: date-time
          readOnly: true
        target_last_updated:
          type: string
          format: date-time
          readOnly: true
        gt_last_updated:
          type: string
          format: date-time
          readOnly: true
      required:
      - summary
      - target
    QualityReportCreateRequest:
      type: object
      properties:
        task_id:
          type: integer
          writeOnly: true
      required:
      - task_id
    QualityReportSummary:
      type: object
      properties:
        frame_count:
          type: integer
        frame_share:
          type: number
          format: double
        conflict_count:
          type: integer
        warning_count:
          type: integer
        error_count:
          type: integer
        conflicts_by_type:
          type: object
          additionalProperties:
            type: integer
        valid_count:
          type: integer
        ds_count:
          type: integer
        gt_count:
          type: integer
      required:
      - conflict_count
      - conflicts_by_type
      - ds_count
      - error_count
      - frame_count
      - frame_share
      - gt_count
      - valid_count
      - warning_count
    QualityReportTarget:
      enum:
      - job
      - task
      type: string
      description: |-
        * `job` - JOB
        * `task` - TASK
    QualitySettings:
      type: object
      properties:
        id:
          type: integer
          readOnly: true
        task_id:
          type: integer
          readOnly: true
        iou_threshold:
          type: number
          format: double
          description: Used for distinction between matched / unmatched shapes
        oks_sigma:
          type: number
          format: double
          description: |
            Like IoU threshold, but for points.
            The percent of the bbox area, used as the radius of the circle around the GT point,
            where the checked point is expected to be.
            Read more: https://cocodataset.org/#keypoints-eval
        line_thickness:
          type: number
          format: double
          description: |
            Thickness of polylines, relatively to the (image area) ^ 0.5.
            The distance to the boundary around the GT line,
            inside of which the checked line points should be
        low_overlap_threshold:
          type: number
          format: double
          description: |
            Used for distinction between strong / weak (low_overlap) matches
        compare_line_orientation:
          type: boolean
          description: Enables or disables polyline orientation comparison
        line_orientation_threshold:
          type: number
          format: double
          description: |
            The minimal gain in the GT IoU between the given and reversed line directions
            to consider the line inverted.
            Only used when the 'compare_line_orientation' parameter is true
        compare_groups:
          type: boolean
          description: Enables or disables annotation group checks
        group_match_threshold:
          type: number
          format: double
          description: |
            Minimal IoU for groups to be considered matching.
            Only used when the 'compare_groups' parameter is true
        check_covered_annotations:
          type: boolean
          description: |
            Check for partially-covered annotations, useful in segmentation tasks
        object_visibility_threshold:
          type: number
          format: double
          description: |
            Minimal visible area percent of the spatial annotations (polygons, masks)
            for reporting covered annotations.
            Only used when the 'object_visibility_threshold' parameter is true
        panoptic_comparison:
          type: boolean
          description: |
            Use only the visible part of the masks and polygons in comparisons
        compare_attributes:
          type: boolean
          description: Enables or disables annotation attribute comparison
    RegisterSerializerEx:
      type: object
      properties:
        username:
          type: string
          maxLength: 150
          minLength: 5
        email:
          type: string
          format: email
        first_name:
          type: string
        last_name:
          type: string
      required:
      - username
    RegisterSerializerExRequest:
      type: object
      properties:
        username:
          type: string
          minLength: 5
          maxLength: 150
        email:
          type: string
          format: email
          minLength: 1
        password1:
          type: string
          writeOnly: true
          minLength: 1
        password2:
          type: string
          writeOnly: true
          minLength: 1
        first_name:
          type: string
          minLength: 1
        last_name:
          type: string
          minLength: 1
      required:
      - password1
      - password2
      - username
    RestAuthDetail:
      type: object
      properties:
        detail:
          type: string
          readOnly: true
    RoleEnum:
      enum:
      - worker
      - supervisor
      - maintainer
      - owner
      type: string
      description: |-
        * `worker` - Worker
        * `supervisor` - Supervisor
        * `maintainer` - Maintainer
        * `owner` - Owner
    RqId:
      type: object
      properties:
        rq_id:
          type: string
          description: Request id
      required:
      - rq_id
    RqStatus:
      type: object
      properties:
        state:
          $ref: '#/components/schemas/RqStatusStateEnum'
        message:
          type: string
          default: ''
        progress:
          type: number
          format: double
          maximum: 100
          default: 0.0
      required:
      - state
    RqStatusStateEnum:
      enum:
      - Queued
      - Started
      - Finished
      - Failed
      type: string
      description: |-
        * `Queued` - Queued
        * `Started` - Started
        * `Finished` - Finished
        * `Failed` - Failed
    SeverityEnum:
      enum:
      - warning
      - error
      type: string
      description: |-
        * `warning` - WARNING
        * `error` - ERROR
    ShapeType:
      enum:
      - rectangle
      - polygon
      - polyline
      - points
      - ellipse
      - cuboid
      - mask
      - skeleton
      type: string
      description: |-
        * `rectangle` - RECTANGLE
        * `polygon` - POLYGON
        * `polyline` - POLYLINE
        * `points` - POINTS
        * `ellipse` - ELLIPSE
        * `cuboid` - CUBOID
        * `mask` - MASK
        * `skeleton` - SKELETON
    SigningRequest:
      type: object
      properties:
        url:
          type: string
          minLength: 1
      required:
      - url
    SortingMethod:
      enum:
      - lexicographical
      - natural
      - predefined
      - random
      type: string
      description: |-
        * `lexicographical` - LEXICOGRAPHICAL
        * `natural` - NATURAL
        * `predefined` - PREDEFINED
        * `random` - RANDOM
    Storage:
      type: object
      properties:
        id:
          type: integer
          readOnly: true
        location:
          $ref: '#/components/schemas/LocationEnum'
        cloud_storage_id:
          type: integer
          maximum: 2147483647
          minimum: -2147483648
          nullable: true
    StorageMethod:
      enum:
      - cache
      - file_system
      type: string
      description: |-
        * `cache` - CACHE
        * `file_system` - FILE_SYSTEM
    StorageRequest:
      type: object
      properties:
        location:
          $ref: '#/components/schemas/LocationEnum'
        cloud_storage_id:
          type: integer
          maximum: 2147483647
          minimum: -2147483648
          nullable: true
    StorageType:
      enum:
      - cloud_storage
      - local
      - share
      type: string
      description: |-
        * `cloud_storage` - CLOUD_STORAGE
        * `local` - LOCAL
        * `share` - SHARE
    SubLabeledShape:
      type: object
      properties:
        type:
          $ref: '#/components/schemas/ShapeType'
        occluded:
          type: boolean
          default: false
        outside:
          type: boolean
          default: false
        z_order:
          type: integer
          default: 0
        rotation:
          type: number
          format: double
          maximum: 360
          minimum: 0
          default: 0.0
        points:
          type: array
          items:
            type: number
            format: double
        id:
          type: integer
          nullable: true
        frame:
          type: integer
          minimum: 0
        label_id:
          type: integer
          minimum: 0
        group:
          type: integer
          minimum: 0
          nullable: true
        source:
          type: string
          default: manual
        attributes:
          type: array
          items:
            $ref: '#/components/schemas/AttributeVal'
          default: []
      required:
      - frame
      - label_id
      - type
    SubLabeledShapeRequest:
      type: object
      properties:
        type:
          $ref: '#/components/schemas/ShapeType'
        occluded:
          type: boolean
          default: false
        outside:
          type: boolean
          default: false
        z_order:
          type: integer
          default: 0
        rotation:
          type: number
          format: double
          maximum: 360
          minimum: 0
          default: 0.0
        points:
          type: array
          items:
            type: number
            format: double
        id:
          type: integer
          nullable: true
        frame:
          type: integer
          minimum: 0
        label_id:
          type: integer
          minimum: 0
        group:
          type: integer
          minimum: 0
          nullable: true
        source:
          type: string
          minLength: 1
          default: manual
        attributes:
          type: array
          items:
            $ref: '#/components/schemas/AttributeValRequest'
          default: []
      required:
      - frame
      - label_id
      - type
    SubLabeledTrack:
      type: object
      properties:
        id:
          type: integer
          nullable: true
        frame:
          type: integer
          minimum: 0
        label_id:
          type: integer
          minimum: 0
        group:
          type: integer
          minimum: 0
          nullable: true
        source:
          type: string
          default: manual
        shapes:
          type: array
          items:
            $ref: '#/components/schemas/TrackedShape'
        attributes:
          type: array
          items:
            $ref: '#/components/schemas/AttributeVal'
          default: []
      required:
      - frame
      - label_id
      - shapes
    SubLabeledTrackRequest:
      type: object
      properties:
        id:
          type: integer
          nullable: true
        frame:
          type: integer
          minimum: 0
        label_id:
          type: integer
          minimum: 0
        group:
          type: integer
          minimum: 0
          nullable: true
        source:
          type: string
          minLength: 1
          default: manual
        shapes:
          type: array
          items:
            $ref: '#/components/schemas/TrackedShapeRequest'
        attributes:
          type: array
          items:
            $ref: '#/components/schemas/AttributeValRequest'
          default: []
      required:
      - frame
      - label_id
      - shapes
    Sublabel:
      type: object
      properties:
        id:
          type: integer
        name:
          type: string
          maxLength: 64
        color:
          type: string
          description: The hex value for the RGB color. Will be generated automatically,
            unless specified explicitly.
        attributes:
          type: array
          items:
            $ref: '#/components/schemas/Attribute'
          default: []
          description: The list of attributes. If you want to remove an attribute,
            you need to recreate the label and specify the remaining attributes.
        type:
          type: string
          description: Associated annotation type for this label
        has_parent:
          type: boolean
      required:
      - name
    SublabelRequest:
      type: object
      properties:
        id:
          type: integer
        name:
          type: string
          minLength: 1
          maxLength: 64
        color:
          type: string
          description: The hex value for the RGB color. Will be generated automatically,
            unless specified explicitly.
        attributes:
          type: array
          items:
            $ref: '#/components/schemas/AttributeRequest'
          default: []
          description: The list of attributes. If you want to remove an attribute,
            you need to recreate the label and specify the remaining attributes.
        type:
          type: string
          description: Associated annotation type for this label
        has_parent:
          type: boolean
      required:
      - name
    TaskAnnotationsUpdateRequest:
      oneOf:
      - $ref: '#/components/schemas/LabeledDataRequest'
      - $ref: '#/components/schemas/AnnotationFileRequest'
      nullable: true
    TaskAnnotationsWriteRequest:
      oneOf:
      - $ref: '#/components/schemas/AnnotationFileRequest'
      nullable: true
    TaskFileRequest:
      type: object
      properties:
        task_file:
          type: string
          format: binary
      required:
      - task_file
    TaskRead:
      type: object
      properties:
        url:
          type: string
          format: uri
          readOnly: true
        id:
          type: integer
          readOnly: true
        name:
          type: string
          readOnly: true
        project_id:
          type: integer
          nullable: true
        mode:
          type: string
          readOnly: true
        owner:
          allOf:
          - $ref: '#/components/schemas/BasicUser'
          nullable: true
        assignee:
          allOf:
          - $ref: '#/components/schemas/BasicUser'
          nullable: true
        bug_tracker:
          type: string
          readOnly: true
        created_date:
          type: string
          format: date-time
          readOnly: true
        updated_date:
          type: string
          format: date-time
          readOnly: true
        overlap:
          type: integer
          readOnly: true
          nullable: true
        segment_size:
          type: integer
          readOnly: true
        status:
          allOf:
          - $ref: '#/components/schemas/JobStatus'
          readOnly: true
        data_chunk_size:
          type: integer
          maximum: 2147483647
          minimum: 0
          nullable: true
          readOnly: true
        data_compressed_chunk_type:
          allOf:
          - $ref: '#/components/schemas/ChunkType'
          readOnly: true
        data_original_chunk_type:
          allOf:
          - $ref: '#/components/schemas/ChunkType'
          readOnly: true
        size:
          type: integer
          maximum: 2147483647
          minimum: 0
          readOnly: true
        image_quality:
          type: integer
          maximum: 32767
          minimum: 0
          readOnly: true
        data:
          type: integer
          readOnly: true
        dimension:
          type: string
        subset:
          type: string
          readOnly: true
        organization:
          type: integer
          readOnly: true
          nullable: true
        target_storage:
          allOf:
          - $ref: '#/components/schemas/Storage'
          nullable: true
        source_storage:
          allOf:
          - $ref: '#/components/schemas/Storage'
          nullable: true
        jobs:
          $ref: '#/components/schemas/JobsSummary'
        labels:
          $ref: '#/components/schemas/LabelsSummary'
      required:
      - jobs
      - labels
    TaskWriteRequest:
      type: object
      properties:
        name:
          type: string
          minLength: 1
          maxLength: 256
        project_id:
          type: integer
          nullable: true
        owner_id:
          type: integer
          writeOnly: true
          nullable: true
        assignee_id:
          type: integer
          writeOnly: true
          nullable: true
        bug_tracker:
          type: string
          maxLength: 2000
        overlap:
          type: integer
          maximum: 2147483647
          minimum: 0
          nullable: true
        segment_size:
          type: integer
          maximum: 2147483647
          minimum: 0
        labels:
          type: array
          items:
            $ref: '#/components/schemas/PatchedLabelRequest'
        subset:
          type: string
          maxLength: 64
        target_storage:
          allOf:
          - $ref: '#/components/schemas/StorageRequest'
          nullable: true
        source_storage:
          allOf:
          - $ref: '#/components/schemas/StorageRequest'
          nullable: true
      required:
      - name
    TasksSummary:
      type: object
      properties:
        count:
          type: integer
          default: 0
        url:
          type: string
          format: uri
          readOnly: true
    Token:
      type: object
      description: Serializer for Token model.
      properties:
        key:
          type: string
          maxLength: 40
      required:
      - key
    TrackedShape:
      type: object
      properties:
        type:
          $ref: '#/components/schemas/ShapeType'
        occluded:
          type: boolean
          default: false
        outside:
          type: boolean
          default: false
        z_order:
          type: integer
          default: 0
        rotation:
          type: number
          format: double
          maximum: 360
          minimum: 0
          default: 0.0
        points:
          type: array
          items:
            type: number
            format: double
        id:
          type: integer
          nullable: true
        frame:
          type: integer
          minimum: 0
        attributes:
          type: array
          items:
            $ref: '#/components/schemas/AttributeVal'
          default: []
      required:
      - frame
      - type
    TrackedShapeRequest:
      type: object
      properties:
        type:
          $ref: '#/components/schemas/ShapeType'
        occluded:
          type: boolean
          default: false
        outside:
          type: boolean
          default: false
        z_order:
          type: integer
          default: 0
        rotation:
          type: number
          format: double
          maximum: 360
          minimum: 0
          default: 0.0
        points:
          type: array
          items:
            type: number
            format: double
        id:
          type: integer
          nullable: true
        frame:
          type: integer
          minimum: 0
        attributes:
          type: array
          items:
            $ref: '#/components/schemas/AttributeValRequest'
          default: []
      required:
      - frame
      - type
    User:
      type: object
      properties:
        url:
          type: string
          format: uri
          readOnly: true
        id:
          type: integer
          readOnly: true
        username:
          type: string
          description: Required. 150 characters or fewer. Letters, digits and @/./+/-/_
            only.
          pattern: ^[\w.@+-]+$
          maxLength: 150
        first_name:
          type: string
          maxLength: 150
        last_name:
          type: string
          maxLength: 150
        email:
          type: string
          format: email
          title: Email address
          maxLength: 254
        groups:
          type: array
          items:
            type: string
        is_staff:
          type: boolean
          title: Staff status
          description: Designates whether the user can log into this admin site.
        is_superuser:
          type: boolean
          title: Superuser status
          description: Designates that this user has all permissions without explicitly
            assigning them.
        is_active:
          type: boolean
          title: Active
          description: Designates whether this user should be treated as active. Unselect
            this instead of deleting accounts.
        last_login:
          type: string
          format: date-time
          readOnly: true
          nullable: true
        date_joined:
          type: string
          format: date-time
          readOnly: true
      required:
      - groups
      - username
    WebhookContentType:
      enum:
      - application/json
      type: string
      description: '* `application/json` - JSON'
    WebhookDeliveryRead:
      type: object
      properties:
        id:
          type: integer
          readOnly: true
        webhook_id:
          type: integer
          readOnly: true
        event:
          type: string
          readOnly: true
        status_code:
          type: integer
          readOnly: true
          nullable: true
        redelivery:
          type: boolean
          readOnly: true
        created_date:
          type: string
          format: date-time
          readOnly: true
        updated_date:
          type: string
          format: date-time
          readOnly: true
        changed_fields:
          type: string
          readOnly: true
        request:
          type: object
          additionalProperties: {}
          readOnly: true
        response:
          type: object
          additionalProperties: {}
          readOnly: true
    WebhookRead:
      type: object
      properties:
        id:
          type: integer
          readOnly: true
        url:
          type: string
          format: uri
          readOnly: true
        target_url:
          type: string
          format: uri
          readOnly: true
        description:
          type: string
          readOnly: true
        type:
          $ref: '#/components/schemas/WebhookType'
        content_type:
          $ref: '#/components/schemas/WebhookContentType'
        is_active:
          type: boolean
          readOnly: true
        enable_ssl:
          type: boolean
          readOnly: true
        created_date:
          type: string
          format: date-time
          readOnly: true
        updated_date:
          type: string
          format: date-time
          readOnly: true
        owner:
          allOf:
          - $ref: '#/components/schemas/BasicUser'
          readOnly: true
          nullable: true
        project_id:
          type: integer
          nullable: true
        organization:
          type: integer
          readOnly: true
          nullable: true
        events:
          type: array
          items:
            $ref: '#/components/schemas/EventsEnum'
          readOnly: true
        last_status:
          type: integer
          readOnly: true
        last_delivery_date:
          type: string
          format: date-time
          readOnly: true
      required:
      - content_type
      - type
    WebhookType:
      enum:
      - organization
      - project
      type: string
      description: |-
        * `organization` - ORGANIZATION
        * `project` - PROJECT
    WebhookWriteRequest:
      type: object
      properties:
        target_url:
          type: string
          format: uri
          minLength: 1
          maxLength: 8192
        description:
          type: string
          maxLength: 128
        type:
          $ref: '#/components/schemas/WebhookType'
        content_type:
          $ref: '#/components/schemas/WebhookContentType'
        secret:
          type: string
          maxLength: 64
        is_active:
          type: boolean
        enable_ssl:
          type: boolean
        project_id:
          type: integer
          writeOnly: true
          nullable: true
        events:
          type: array
          items:
            $ref: '#/components/schemas/EventsEnum'
          writeOnly: true
      required:
      - events
      - target_url
      - type
  securitySchemes:
    basicAuth:
      type: http
      scheme: basic
    csrfAuth:
      type: apiKey
      in: cookie
      name: csrftoken
      description: Can be sent as a cookie or as the X-CSRFTOKEN header
    sessionAuth:
      type: apiKey
      in: cookie
      name: sessionid
    signatureAuth:
      type: apiKey
      in: query
      name: sign
      description: Can be used to share URLs to private links
    tokenAuth:
      type: apiKey
      in: header
      name: Authorization
      description: |2

        To authenticate using a token (or API key), you need to have 3 components in a request:
        - the 'sessionid' cookie
        - the 'csrftoken' cookie or 'X-CSRFTOKEN' header
        - the 'Authentication' header with the 'Token ' prefix

        You can obtain an API key (the token) from the server response on
        the basic auth request.
      x-token-prefix: Token
externalDocs:
  description: CVAT documentation
  url: https://opencv.github.io/cvat/docs/<|MERGE_RESOLUTION|>--- conflicted
+++ resolved
@@ -1,11 +1,7 @@
 openapi: 3.0.3
 info:
   title: CVAT REST API
-<<<<<<< HEAD
-  version: 2.4.8
-=======
   version: '2.5'
->>>>>>> 5bc8c7b2
   description: REST API for Computer Vision Annotation Tool (CVAT)
   termsOfService: https://www.google.com/policies/terms/
   contact:
@@ -3852,413 +3848,6 @@
           content:
             application/vnd.cvat+json:
               schema:
-<<<<<<< HEAD
-                $ref: '#/components/schemas/RqId'
-          description: Importing a backup file has been started
-  /api/quality/conflicts:
-    get:
-      operationId: quality_list_conflicts
-      summary: Method returns a paginated list of annotation conflicts
-      parameters:
-      - name: X-Organization
-        in: header
-        description: Organization unique slug
-        schema:
-          type: string
-      - name: filter
-        required: false
-        in: query
-        description: 'A filter term. Available filter_fields: [''id'', ''frame'',
-          ''type'', ''job_id'', ''task_id'', ''severity'']'
-        schema:
-          type: string
-      - name: frame
-        in: query
-        description: A simple equality filter for the frame field
-        schema:
-          type: integer
-      - name: job_id
-        in: query
-        description: A simple equality filter for the job_id field
-        schema:
-          type: integer
-      - name: org
-        in: query
-        description: Organization unique slug
-        schema:
-          type: string
-      - name: org_id
-        in: query
-        description: Organization identifier
-        schema:
-          type: integer
-      - name: page
-        required: false
-        in: query
-        description: A page number within the paginated result set.
-        schema:
-          type: integer
-      - name: page_size
-        required: false
-        in: query
-        description: Number of results to return per page.
-        schema:
-          type: integer
-      - in: query
-        name: report_id
-        schema:
-          type: integer
-        description: A simple equality filter for report id
-      - name: severity
-        in: query
-        description: A simple equality filter for the severity field
-        schema:
-          type: string
-          enum:
-          - warning
-          - error
-      - name: sort
-        required: false
-        in: query
-        description: 'Which field to use when ordering the results. Available ordering_fields:
-          [''id'', ''frame'', ''type'', ''job_id'', ''task_id'', ''severity'']'
-        schema:
-          type: string
-      - name: task_id
-        in: query
-        description: A simple equality filter for the task_id field
-        schema:
-          type: integer
-      - name: type
-        in: query
-        description: A simple equality filter for the type field
-        schema:
-          type: string
-          enum:
-          - missing_annotation
-          - extra_annotation
-          - mismatching_label
-          - low_overlap
-          - mismatching_direction
-          - mismatching_attributes
-          - mismatching_groups
-          - covered_annotation
-      tags:
-      - quality
-      security:
-      - sessionAuth: []
-        csrfAuth: []
-        tokenAuth: []
-      - signatureAuth: []
-      - basicAuth: []
-      responses:
-        '200':
-          content:
-            application/vnd.cvat+json:
-              schema:
-                $ref: '#/components/schemas/PaginatedAnnotationConflictList'
-          description: ''
-  /api/quality/reports:
-    get:
-      operationId: quality_list_reports
-      summary: Method returns a paginated list of quality reports
-      parameters:
-      - name: X-Organization
-        in: header
-        description: Organization unique slug
-        schema:
-          type: string
-      - name: filter
-        required: false
-        in: query
-        description: 'A filter term. Available filter_fields: [''id'', ''job_id'',
-          ''created_date'', ''gt_last_updated'', ''target_last_updated'', ''parent_id'']'
-        schema:
-          type: string
-      - name: job_id
-        in: query
-        description: A simple equality filter for the job_id field
-        schema:
-          type: integer
-      - name: org
-        in: query
-        description: Organization unique slug
-        schema:
-          type: string
-      - name: org_id
-        in: query
-        description: Organization identifier
-        schema:
-          type: integer
-      - name: page
-        required: false
-        in: query
-        description: A page number within the paginated result set.
-        schema:
-          type: integer
-      - name: page_size
-        required: false
-        in: query
-        description: Number of results to return per page.
-        schema:
-          type: integer
-      - name: parent_id
-        in: query
-        description: A simple equality filter for the parent_id field
-        schema:
-          type: integer
-      - name: sort
-        required: false
-        in: query
-        description: 'Which field to use when ordering the results. Available ordering_fields:
-          [''id'', ''job_id'', ''created_date'', ''gt_last_updated'', ''target_last_updated'',
-          ''parent_id'']'
-        schema:
-          type: string
-      - in: query
-        name: target
-        schema:
-          type: string
-        description: A simple equality filter for target
-      - in: query
-        name: task_id
-        schema:
-          type: integer
-        description: A simple equality filter for task id
-      tags:
-      - quality
-      security:
-      - sessionAuth: []
-        csrfAuth: []
-        tokenAuth: []
-      - signatureAuth: []
-      - basicAuth: []
-      responses:
-        '200':
-          content:
-            application/vnd.cvat+json:
-              schema:
-                $ref: '#/components/schemas/PaginatedQualityReportList'
-          description: ''
-    post:
-      operationId: quality_create_report
-      summary: Creates a quality report asynchronously and allows to check request
-        status
-      parameters:
-      - in: query
-        name: rq_id
-        schema:
-          type: string
-        description: |
-          The report creation request id. Can be specified to check the report
-          creation status.
-      tags:
-      - quality
-      requestBody:
-        content:
-          application/json:
-            schema:
-              $ref: '#/components/schemas/QualityReportCreateRequest'
-      security:
-      - sessionAuth: []
-        csrfAuth: []
-        tokenAuth: []
-      - signatureAuth: []
-      - basicAuth: []
-      responses:
-        '201':
-          content:
-            application/vnd.cvat+json:
-              schema:
-                $ref: '#/components/schemas/QualityReport'
-          description: ''
-        '202':
-          content:
-            application/vnd.cvat+json:
-              schema:
-                $ref: '#/components/schemas/RqId'
-          description: |
-            A quality report request has been enqueued, the request id is returned.
-            The request status can be checked at this endpoint by passing the rq_id
-            as the query parameter. If the request id is specified, this response
-            means the quality report request is queued or is being processed.
-        '400':
-          description: Invalid or failed request, check the response data for details
-  /api/quality/reports/{id}:
-    get:
-      operationId: quality_retrieve_report
-      summary: Method returns details of a quality report
-      parameters:
-      - in: path
-        name: id
-        schema:
-          type: integer
-        description: A unique integer value identifying this quality report.
-        required: true
-      tags:
-      - quality
-      security:
-      - sessionAuth: []
-        csrfAuth: []
-        tokenAuth: []
-      - signatureAuth: []
-      - basicAuth: []
-      responses:
-        '200':
-          content:
-            application/vnd.cvat+json:
-              schema:
-                $ref: '#/components/schemas/QualityReport'
-          description: ''
-  /api/quality/reports/{id}/data:
-    get:
-      operationId: quality_retrieve_report_data
-      summary: Retrieve full contents of the report in JSON format
-      parameters:
-      - in: path
-        name: id
-        schema:
-          type: integer
-        description: A unique integer value identifying this quality report.
-        required: true
-      tags:
-      - quality
-      security:
-      - sessionAuth: []
-        csrfAuth: []
-        tokenAuth: []
-      - signatureAuth: []
-      - basicAuth: []
-      responses:
-        '200':
-          content:
-            application/vnd.cvat+json:
-              schema:
-                type: object
-                additionalProperties: {}
-          description: ''
-  /api/quality/settings:
-    get:
-      operationId: quality_list_settings
-      summary: Method returns a paginated list of quality settings instances
-      parameters:
-      - name: X-Organization
-        in: header
-        description: Organization unique slug
-        schema:
-          type: string
-      - name: filter
-        required: false
-        in: query
-        description: 'A filter term. Available filter_fields: [''id'', ''task_id'']'
-        schema:
-          type: string
-      - name: org
-        in: query
-        description: Organization unique slug
-        schema:
-          type: string
-      - name: org_id
-        in: query
-        description: Organization identifier
-        schema:
-          type: integer
-      - name: page
-        required: false
-        in: query
-        description: A page number within the paginated result set.
-        schema:
-          type: integer
-      - name: page_size
-        required: false
-        in: query
-        description: Number of results to return per page.
-        schema:
-          type: integer
-      - name: sort
-        required: false
-        in: query
-        description: 'Which field to use when ordering the results. Available ordering_fields:
-          [''id'']'
-        schema:
-          type: string
-      - name: task_id
-        in: query
-        description: A simple equality filter for the task_id field
-        schema:
-          type: integer
-      tags:
-      - quality
-      security:
-      - sessionAuth: []
-        csrfAuth: []
-        tokenAuth: []
-      - signatureAuth: []
-      - basicAuth: []
-      responses:
-        '200':
-          content:
-            application/vnd.cvat+json:
-              schema:
-                $ref: '#/components/schemas/PaginatedQualitySettingsList'
-          description: ''
-  /api/quality/settings/{id}:
-    get:
-      operationId: quality_retrieve_settings
-      summary: Method returns details of the quality settings instance
-      parameters:
-      - in: path
-        name: id
-        schema:
-          type: integer
-        description: An id of a quality settings instance
-        required: true
-      tags:
-      - quality
-      security:
-      - sessionAuth: []
-        csrfAuth: []
-        tokenAuth: []
-      - signatureAuth: []
-      - basicAuth: []
-      responses:
-        '200':
-          content:
-            application/vnd.cvat+json:
-              schema:
-                $ref: '#/components/schemas/QualitySettings'
-          description: ''
-    patch:
-      operationId: quality_partial_update_settings
-      summary: Methods does a partial update of chosen fields in the quality settings
-        instance
-      parameters:
-      - in: path
-        name: id
-        schema:
-          type: integer
-        description: An id of a quality settings instance
-        required: true
-      tags:
-      - quality
-      requestBody:
-        content:
-          application/json:
-            schema:
-              $ref: '#/components/schemas/PatchedQualitySettingsRequest'
-      security:
-      - sessionAuth: []
-        csrfAuth: []
-        tokenAuth: []
-      - signatureAuth: []
-      - basicAuth: []
-      responses:
-        '200':
-          content:
-            application/vnd.cvat+json:
-              schema:
-=======
->>>>>>> 5bc8c7b2
                 $ref: '#/components/schemas/QualitySettings'
           description: ''
   /api/schema/:
@@ -7072,23 +6661,8 @@
         max_distance:
           type: integer
       required:
-<<<<<<< HEAD
-      - height
-      - name
-      - related_files
-      - width
-    FrameSelectionMethodEnum:
-      enum:
-      - random_uniform
-      - manual
-      type: string
-      description: |-
-        * `random_uniform` - RANDOM_UNIFORM
-        * `manual` - MANUAL
-=======
       - function
       - task
->>>>>>> 5bc8c7b2
     InputTypeEnum:
       enum:
       - checkbox
@@ -8753,8 +8327,6 @@
         * `AZURE_CONTAINER` - AZURE_CONTAINER
         * `GOOGLE_DRIVE` - GOOGLE_DRIVE
         * `GOOGLE_CLOUD_STORAGE` - GOOGLE_CLOUD_STORAGE
-<<<<<<< HEAD
-=======
     QualityEnum:
       enum:
       - compressed
@@ -8763,7 +8335,6 @@
       description: |-
         * `compressed` - compressed
         * `original` - original
->>>>>>> 5bc8c7b2
     QualityReport:
       type: object
       properties:
