// Copyright (C) 2019-2022 Intel Corporation
// Copyright (C) 2022-2023s CVAT.ai Corporation
//
// SPDX-License-Identifier: MIT

import { ArgumentError } from './exceptions';

export function isBoolean(value): boolean {
    return typeof value === 'boolean';
}

export function isInteger(value): boolean {
    return typeof value === 'number' && Number.isInteger(value);
}

export function isEmail(value): boolean {
    return typeof value === 'string' && RegExp(/^[^\s@]+@[^\s@]+\.[^\s@]+$/).test(value);
}

// Called with specific Enum context
export function isEnum(value): boolean {
    for (const key in this) {
        if (Object.prototype.hasOwnProperty.call(this, key)) {
            if (this[key] === value) {
                return true;
            }
        }
    }

    return false;
}

export function isString(value): boolean {
    return typeof value === 'string';
}

export function checkFilter(filter, fields): void {
    for (const prop in filter) {
        if (Object.prototype.hasOwnProperty.call(filter, prop)) {
            if (!(prop in fields)) {
                throw new ArgumentError(`Unsupported filter property has been received: "${prop}"`);
            } else if (!fields[prop](filter[prop])) {
                throw new ArgumentError(`Received filter property "${prop}" does not satisfy API`);
            }
        }
    }
}

export function checkExclusiveFields(obj, exclusive, ignore): void {
    const fields = {
        exclusive: [],
        other: [],
    };
    for (const field in obj) {
        if (!(ignore.includes(field))) {
            if (exclusive.includes(field)) {
                if (fields.other.length || fields.exclusive.length) {
                    throw new ArgumentError(`Do not use the filter field "${field}" with others`);
                }
                fields.exclusive.push(field);
            } else {
                fields.other.push(field);
            }
        }
    }
}

export function checkObjectType(name, value, type, instance?): boolean {
    if (type) {
        if (typeof value !== type) {
            // specific case for integers which aren't native type in JS
            if (type === 'integer' && Number.isInteger(value)) {
                return true;
            }

            throw new ArgumentError(`"${name}" is expected to be "${type}", but "${typeof value}" has been got.`);
        }
    } else if (instance) {
        if (!(value instanceof instance)) {
            if (value !== undefined) {
                throw new ArgumentError(
                    `"${name}" is expected to be ${instance.name}, but ` +
                        `"${value.constructor.name}" has been got`,
                );
            }

            throw new ArgumentError(`"${name}" is expected to be ${instance.name}, but "undefined" has been got.`);
        }
    }

    return true;
}

export class FieldUpdateTrigger {
    #updatedFlags: Record<string, boolean> = {};

    reset(): void {
        this.#updatedFlags = {};
    }

    update(name: string): void {
        this.#updatedFlags[name] = true;
    }

    getUpdated(data: object, propMap: Record<string, string> = {}): Record<string, unknown> {
        const result = {};
        for (const updatedField of Object.keys(this.#updatedFlags)) {
            result[propMap[updatedField] || updatedField] = data[updatedField];
        }
        return result;
    }
}

export function clamp(value: number, min: number, max: number): number {
    return Math.min(Math.max(value, min), max);
<<<<<<< HEAD
=======
}

export function camelToSnakeCase(str: string): string {
    return str.replace(/[A-Z]/g, (letter: string) => `_${letter.toLowerCase()}`);
}

export function filterFieldsToSnakeCase(filter: Record<string, string>, keysToSnake: string[]): Record<string, string> {
    const searchParams:Record<string, string> = {};
    for (const key of Object.keys(filter)) {
        if (!keysToSnake.includes(key)) {
            searchParams[key] = filter[key];
        }
    }
    const filtersGroup = [];
    for (const key of keysToSnake) {
        if (filter[key]) {
            filtersGroup.push({ '==': [{ var: camelToSnakeCase(key) }, filter[key]] });
        }
    }

    if (searchParams.filter) {
        const parsed = JSON.parse(searchParams.filter);
        searchParams.filter = JSON.stringify({ and: [parsed, ...filtersGroup] });
    } else {
        searchParams.filter = JSON.stringify({ and: [...filtersGroup] });
    }
    return searchParams;
}

export function isResourceURL(url: string): boolean {
    return /\/([0-9]+)$/.test(url);
>>>>>>> 76e2942c
}<|MERGE_RESOLUTION|>--- conflicted
+++ resolved
@@ -113,8 +113,6 @@
 
 export function clamp(value: number, min: number, max: number): number {
     return Math.min(Math.max(value, min), max);
-<<<<<<< HEAD
-=======
 }
 
 export function camelToSnakeCase(str: string): string {
@@ -146,5 +144,4 @@
 
 export function isResourceURL(url: string): boolean {
     return /\/([0-9]+)$/.test(url);
->>>>>>> 76e2942c
 }