--- conflicted
+++ resolved
@@ -7,16 +7,12 @@
 
 ## \[2.5.0] - Unreleased
 ### Added
-<<<<<<< HEAD
+- \[API\] An option to supply custom file ordering for task data uploads (<https://github.com/opencv/cvat/pull/5083>)
 - \[API\] Support for Ground Truth job creation and removal (<https://github.com/opencv/cvat/pull/6204>)
 - \[API\] Task quality estimation endpoints (<https://github.com/opencv/cvat/pull/6204>)
-=======
-- \[Server API\] An option to supply custom file ordering for task data uploads (<https://github.com/opencv/cvat/pull/5083>)
 
 ### Changed
 - Allowed to use dataset manifest for the `predefined` sorting method for task data (<https://github.com/opencv/cvat/pull/5083>)
-- TBD
->>>>>>> 8df8872a
 
 ### Changed
 - Replaced Apache mod_wsgi with Uvicorn ASGI server for backend use(<https://github.com/opencv/cvat/pull/6195>)
@@ -34,11 +30,8 @@
 - Deletion of uploaded files, including annotations and backups,
   after they have been uploaded to the server using the TUS protocol  but before an RQ job has been initiated. (<https://github.com/opencv/cvat/pull/5909>)
 - Simultaneous creation of tasks or projects with identical names from backups by multiple users.(<https://github.com/opencv/cvat/pull/5909>)
-<<<<<<< HEAD
+- \[API\] The `predefined` sorting method for task data uploads (<https://github.com/opencv/cvat/pull/5083>)
 - Dataset export error with `outside` property of tracks (<https://github.com/opencv/cvat/issues/5971>)
-=======
-- \[Server API\] The `predefined` sorting method for task data uploads (<https://github.com/opencv/cvat/pull/5083>)
->>>>>>> 8df8872a
 
 ### Security
 - TDB
