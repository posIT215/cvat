# Changelog

All notable changes to this project will be documented in this file.

The format is based on [Keep a Changelog](https://keepachangelog.com/en/1.0.0/),
and this project adheres to [Semantic Versioning](https://semver.org/spec/v2.0.0.html).

<<<<<<< HEAD
## \[2.4.0] - Unreleased
=======
## \[2.3.0] - 2022-12-22
>>>>>>> 2c4676ac
### Added
- \[SDK\] An arg to wait for data processing in the task data uploading function
  (<https://github.com/opencv/cvat/pull/5502>)
- Filename pattern to simplify uploading cloud storage data for a task (<https://github.com/opencv/cvat/pull/5498>, <https://github.com/opencv/cvat/pull/5525>)
- \[SDK\] Configuration setting to change the dataset cache directory
  (<https://github.com/opencv/cvat/pull/5535>)
- \[SDK\] Class to represent a project as a PyTorch dataset
  (<https://github.com/opencv/cvat/pull/5523>)
- Grid view and multiple context images supported (<https://github.com/opencv/cvat/pull/5542>)
- Interpolation is now supported for 3D cuboids.
Tracks can be exported/imported to/from Datumaro and Sly Pointcloud formats (<https://github.com/opencv/cvat/pull/5629>)
- Support for custom file to job splits in tasks (server API & SDK only)
  (<https://github.com/opencv/cvat/pull/5536>)
- \[SDK\] A PyTorch adapter setting to disable cache updates
  (<https://github.com/opencv/cvat/pull/5549>)
- YOLO v7 serverless feature added using ONNX backend (<https://github.com/opencv/cvat/pull/5552>)
- Cypress test for social account authentication (<https://github.com/opencv/cvat/pull/5444>)
- Dummy github and google authentication servers (<https://github.com/opencv/cvat/pull/5444>)
- \[Server API\] Simple filters for object collection endpoints
  (<https://github.com/opencv/cvat/pull/5575>)
- Analytics based on Clickhouse, Vector and Grafana instead of the ELK stack (<https://github.com/opencv/cvat/pull/5646>)
- \[SDK\] High-level API for working with organizations
  (<https://github.com/opencv/cvat/pull/5718>)
- Use correct service name in LDAP authentication documentation (<https://github.com/opencv/cvat/pull/5848>)

### Changed
- The Docker Compose files now use the Compose Specification version
  of the format. This version is supported by Docker Compose 1.27.0+
  (<https://github.com/opencv/cvat/pull/5524>).
- \[SDK\] The `resource_type` args now have the default value of `local` in task creation functions.
  The corresponding arguments are keyword-only now.
  (<https://github.com/opencv/cvat/pull/5502>)
- \[Server API\] Added missing pagination or pagination parameters in
  `/jobs/{id}/commits`, `/organizations`
  (<https://github.com/opencv/cvat/pull/5557>)
- Windows Installation Instructions adjusted to work around <https://github.com/nuclio/nuclio/issues/1821>
- The contour detection function for semantic segmentation (<https://github.com/opencv/cvat/pull/4665>)
- Delete newline character when generating a webhook signature (<https://github.com/opencv/cvat/pull/5622>)
- DL models UI (<https://github.com/opencv/cvat/pull/5635>)
- \[Server API\], \[SDK\] Arbitrary-sized collections in endpoints:
  `/api/projects/{id}.tasks`, `/api/tasks/{id}.segments`, `/api/jobs/{id}.issues`,
  `/api/issues/{id}.comments`, `/api/projects | tasks | jobs/{id}.labels`
  (<https://github.com/opencv/cvat/pull/5662>)
- Hide analytics link from non-admin users (<https://github.com/opencv/cvat/pull/5789>)
- Hide notifications on login/logout/register (<https://github.com/opencv/cvat/pull/5788>)
- CVAT and CVAT SDK now use a custom `User-Agent` header in HTTP requests
  (<https://github.com/opencv/cvat/issues/5598>)

### Deprecated
- TBD

### Removed
- \[Server API\] Endpoints with collections are removed in favor of their full variants
  `/project/{id}/tasks`, `/tasks/{id}/jobs`, `/jobs/{id}/issues`, `/issues/{id}/comments`.
  Corresponding fields are added or changed to provide a link to the child collection
  in `/projects/{id}`, `/tasks/{id}`, `/jobs/{id}`, `/issues/{id}`
  (<https://github.com/opencv/cvat/pull/5575>)
- Limit on the maximum number of manifest files that can be added for cloud storage (<https://github.com/opencv/cvat/pull/5660>)

### Fixed
- Helm: Empty password for Redis (<https://github.com/opencv/cvat/pull/5520>)
- Resolved HRNet serverless function runtime error on images with an alpha channel (<https://github.com/opencv/cvat/pull/5570>)
- Addressed ignored preview & chunk cache settings (<https://github.com/opencv/cvat/pull/5569>)
- Fixed exporting annotations to Azure container (<https://github.com/opencv/cvat/pull/5596>)
- Corrected the type of the credentials parameter of `make_client` in the Python SDK
- Reduced noisy information in ortho views for 3D canvas (<https://github.com/opencv/cvat/pull/5608>)
- Cleared disk space after project removal (<https://github.com/opencv/cvat/pull/5632>, <https://github.com/opencv/cvat/pull/5752>)
- Locked submit button when file is not selected during dataset import (<https://github.com/opencv/cvat/pull/5757>)
- \[Server API\]Various errors in the generated schema (<https://github.com/opencv/cvat/pull/5575>)
- Resolved browser freezing when requesting a job with NaN id (<https://github.com/opencv/cvat/pull/5763>)
- Fixed SiamMask and TransT serverless functions (<https://github.com/opencv/cvat/pull/5658>)
- Addressed creation of a project or task with the same labels (<https://github.com/opencv/cvat/pull/5700>)
- \[Server API\] Fixed ability to rename label to an existing name (<https://github.com/opencv/cvat/pull/5662>)
- Resolved issue of resetting attributes when moving a task to a project (<https://github.com/opencv/cvat/pull/5764>)
- Fixed error in dataset export when parsing skeleton sublabels containing spaces (<https://github.com/opencv/cvat/pull/5794>)
- Added missing `CVAT_BASE_URL` in docker-compose.yml (<https://github.com/opencv/cvat/pull/5792>)
- Create cloud storage button size and models pagination (<https://github.com/opencv/cvat/pull/5858>)


### Security
- Fixed vulnerability with social authentication (<https://github.com/opencv/cvat/pull/5521>)

## \[2.3.0] - 2022-12-22
### Added
- SDK section in documentation (<https://github.com/opencv/cvat/pull/4928>)
- Option to enable or disable host certificate checking in CLI (<https://github.com/opencv/cvat/pull/4928>)
- REST API tests with skeletons (<https://github.com/opencv/cvat/pull/4987>)
- Host schema auto-detection in SDK (<https://github.com/opencv/cvat/pull/4910>)
- Server compatibility checks in SDK (<https://github.com/opencv/cvat/pull/4935>)
- Objects sorting option in the sidebar, by z-order. Additional visualization when sorting is applied
(<https://github.com/opencv/cvat/pull/5145>)
- Added YOLOv5 serverless function with NVIDIA GPU support (<https://github.com/opencv/cvat/pull/4960>)
- Mask tools now supported (brush, eraser, polygon-plus, 
polygon-minus, returning masks from online detectors & interactors) 
(<https://github.com/opencv/cvat/pull/4543>)
- Added Webhooks (<https://github.com/opencv/cvat/pull/4863>)
- Authentication with social accounts: Google & GitHub (<https://github.com/opencv/cvat/pull/5147>, <https://github.com/opencv/cvat/pull/5181>, <https://github.com/opencv/cvat/pull/5295>)
- REST API tests for exporting job datasets & annotations and validating their structure (<https://github.com/opencv/cvat/pull/5160>)
- Backward propagation on UI (<https://github.com/opencv/cvat/pull/5355>)
- Keyboard shortcut to delete a frame (Alt + Del) (<https://github.com/opencv/cvat/pull/5369>)
- PyTorch dataset adapter layer in the SDK
(<https://github.com/opencv/cvat/pull/5417>)
- Method for debugging the server deployed with Docker (<https://github.com/opencv/cvat/issues/5327>)

### Changed
- `api/docs`, `api/swagger`, `api/schema`, `server/about` endpoints now allow unauthorized access (<https://github.com/opencv/cvat/pull/4928>, <https://github.com/opencv/cvat/pull/4935>)
- 3D canvas now can be dragged in IDLE mode (<https://github.com/opencv/cvat/pull/5385>)
- Datumaro version is upgraded to 0.3 (dev) (<https://github.com/opencv/cvat/pull/4984>)
- Allowed trailing slashes in the SDK host address (<https://github.com/opencv/cvat/pull/5057>)
- Adjusted initial camera position, enabled 'Reset zoom' option for 3D canvas (<https://github.com/opencv/cvat/pull/5395>)
- Enabled authentication via email (<https://github.com/opencv/cvat/pull/5037>)
- Unified error handling with the cloud storage (<https://github.com/opencv/cvat/pull/5389>)
- In the SDK, functions taking paths as strings now also accept path-like objects
  (<https://github.com/opencv/cvat/pull/5435>)

### Removed
- The `--https` option of CLI (<https://github.com/opencv/cvat/pull/4910>)

### Fixed
- Significantly optimized access to DB for api/jobs, api/tasks, and api/projects.
- Removed a possibly duplicated encodeURI() calls in `server-proxy.ts` to prevent doubly encoding
non-ascii paths while adding files from "Connected file share" (issue #4428)
- Removed unnecessary volumes defined in docker-compose.serverless.yml
(<https://github.com/openvinotoolkit/cvat/pull/4659>)
- Added support for Image files that use the PIL.Image.mode 'I;16'
- Project import/export with skeletons (<https://github.com/opencv/cvat/pull/4867>,
  <https://github.com/opencv/cvat/pull/5004>)
- Shape color is not changed on canvas after changing a label (<https://github.com/opencv/cvat/pull/5045>)
- Unstable e2e restore tests (<https://github.com/opencv/cvat/pull/5010>)
- IOG and f-BRS serverless function (<https://github.com/opencv/cvat/pull/5039>)
- Invisible label item in label constructor when label color background is white,
 or close to it (<https://github.com/opencv/cvat/pull/5041>)
- Fixed cvat-core ESlint problems (<https://github.com/opencv/cvat/pull/5027>)
- Fixed task creation with non-local files via the SDK/CLI
  (<https://github.com/opencv/cvat/issues/4962>)
- HRNET serverless function (<https://github.com/opencv/cvat/pull/4944>)
- Invalid export of segmentation masks when the `background` label gets nonzero id (<https://github.com/opencv/cvat/pull/5056>)
- A trailing slash in hostname doesn't allow SDK to send some requests
  (<https://github.com/opencv/cvat/pull/5057>)
- Double modal export/backup a task/project (<https://github.com/opencv/cvat/pull/5075>)
- Fixed bug of computing Job's unsolved/resolved issues numbers (<https://github.com/opencv/cvat/pull/5101>)
- Dataset export for job (<https://github.com/opencv/cvat/pull/5052>)
- Angle is not propagated when use ``propagate`` feature (<https://github.com/opencv/cvat/pull/5139>)
- Could not fetch task in a corner case (<https://github.com/opencv/cvat/pull/5163>)
- Restoring CVAT in case of React-renderning fail (<https://github.com/opencv/cvat/pull/5134>)
- Deleted frames become restored if a user deletes frames from another job of the same task
(<https://github.com/opencv/cvat/pull/5138>)
- Wrong issue position when create a quick issue on a rotated shape (<https://github.com/opencv/cvat/pull/5162>)
- Extra rerenders of different pages with each click (<https://github.com/opencv/cvat/pull/5178>)
- Skeleton points exported out of order in the COCO Keypoints format
  (<https://github.com/opencv/cvat/issues/5048>)
- PASCAL VOC 1.1 can't import dataset (<https://github.com/opencv/cvat/pull/4647>)
- Changing an object causes current z layer to be set to the maximum (<https://github.com/opencv/cvat/pull/5145>)
- Job assignee can not resolve an issue (<https://github.com/opencv/cvat/pull/5167>)
- Create manifest with cvat/server docker container command (<https://github.com/opencv/cvat/pull/5172>)
- Cannot assign a resource to a user who has an organization (<https://github.com/opencv/cvat/pull/5218>)
- Logs and annotations are not saved when logout from a job page (<https://github.com/opencv/cvat/pull/5266>)
- Added "type" field for all the labels, allows to reduce number of controls on annotation view (<https://github.com/opencv/cvat/pull/5273>)
- Occluded not applied on canvas instantly for a skeleton elements (<https://github.com/opencv/cvat/pull/5259>)
- Oriented bounding boxes broken with COCO format ss(<https://github.com/opencv/cvat/pull/5219>)
- Can't dump annotations with objects type is track from several jobs (<https://github.com/opencv/cvat/pull/5250>)
- Fixed upload resumption in production environments
  (<https://github.com/opencv/cvat/issues/4839>)
- Fixed job exporting (<https://github.com/opencv/cvat/pull/5282>)
- Visibility and ignored information fail to be loaded (MOT dataset format) (<https://github.com/opencv/cvat/pull/5270>)
- Added force logout on CVAT app start if token is missing (<https://github.com/opencv/cvat/pull/5331>)
- Drawing issues on 3D canvas (<https://github.com/opencv/cvat/pull/5410>)
- Missed token with using social account authentication (<https://github.com/opencv/cvat/pull/5344>)
- Redundant writing of skeleton annotations (CVAT for images) (<https://github.com/opencv/cvat/pull/5387>)
- The same object on 3D scene or `null` selected each click (PERFORMANCE) (<https://github.com/opencv/cvat/pull/5411>)
- An exception when run export for an empty task (<https://github.com/opencv/cvat/pull/5396>)
- Fixed FBRS serverless function runtime error on images with alpha channel (<https://github.com/opencv/cvat/pull/5384>)
- Attaching manifest with custom name (<https://github.com/opencv/cvat/pull/5377>)
- Uploading non-zip annotation files (<https://github.com/opencv/cvat/pull/5386>)
- Loss of rotation in CVAT format (<https://github.com/opencv/cvat/pull/5407>)
- A permission problem with interactive model launches for workers in orgs (<https://github.com/opencv/cvat/issues/4996>)
- Fix chart not being upgradable (<https://github.com/opencv/cvat/pull/5371>)
- Broken helm chart - if using custom release name (<https://github.com/opencv/cvat/pull/5403>)
- Missing source tag in project annotations (<https://github.com/opencv/cvat/pull/5408>)
- Creating a task with a Git repository via the SDK
  (<https://github.com/opencv/cvat/issues/4365>)
- Queries via the low-level API using the `multipart/form-data` Content-Type with string fields
  (<https://github.com/opencv/cvat/pull/5479>)
- Skeletons cannot be added to a task or project (<https://github.com/opencv/cvat/pull/5813>)

### Security
- `Project.import_dataset` not waiting for completion correctly
  (<https://github.com/opencv/cvat/pull/5459>)

<<<<<<< HEAD

=======
>>>>>>> 2c4676ac
## \[2.2.0] - 2022-09-12
### Added
- Added ability to delete frames from a job based on (<https://github.com/openvinotoolkit/cvat/pull/4194>)
- Support of attributes returned by serverless functions based on (<https://github.com/openvinotoolkit/cvat/pull/4506>)
- Project/task backups uploading via chunk uploads
- Fixed UX bug when jobs pagination is reset after changing a job
- Progressbars in CLI for file uploading and downloading
- `utils/cli` changed to `cvat-cli` package
- Support custom file name for backup
- Possibility to display tags on frame
- Support source and target storages (server part)
- Tests for import/export annotation, dataset, backup from/to cloud storage
- Added Python SDK package (`cvat-sdk`) (<https://github.com/opencv/cvat/pull/4813>)
- Previews for jobs
- Documentation for LDAP authentication (<https://github.com/cvat-ai/cvat/pull/39>)
- OpenCV.js caching and autoload (<https://github.com/cvat-ai/cvat/pull/30>)
- Publishing dev version of CVAT docker images (<https://github.com/cvat-ai/cvat/pull/53>)
- Support of Human Pose Estimation, Facial Landmarks (and similar) use-cases, new shape type:
Skeleton (<https://github.com/cvat-ai/cvat/pull/1>), (<https://github.com/opencv/cvat/pull/4829>)
- Added helm chart support for serverless functions and analytics (<https://github.com/cvat-ai/cvat/pull/110>)
- Added confirmation when remove a track (<https://github.com/opencv/cvat/pull/4846>)
- [COCO Keypoints](https://cocodataset.org/#keypoints-2020) format support (<https://github.com/opencv/cvat/pull/4821>,
  <https://github.com/opencv/cvat/pull/4908>)
- Support for Oracle OCI Buckets (<https://github.com/opencv/cvat/pull/4876>)
- `cvat-sdk` and `cvat-cli` packages on PyPI (<https://github.com/opencv/cvat/pull/4903>)
- UI part for source and target storages (<https://github.com/opencv/cvat/pull/4842>)
- Backup import/export modals (<https://github.com/opencv/cvat/pull/4842>)
- Annotations import modal (<https://github.com/opencv/cvat/pull/4842>)

### Changed
- Bumped nuclio version to 1.8.14
- Simplified running REST API tests. Extended CI-nightly workflow
- REST API tests are partially moved to Python SDK (`users`, `projects`, `tasks`, `issues`)
- cvat-ui: Improve UI/UX on label, create task and create project forms (<https://github.com/cvat-ai/cvat/pull/7>)
- Removed link to OpenVINO documentation (<https://github.com/cvat-ai/cvat/pull/35>)
- Clarified meaning of chunking for videos

### Fixed
- Task creation progressbar bug
- Removed Python dependency ``open3d`` which brought different issues to the building process
- Analytics not accessible when https is enabled
- Dataset import in an organization
- Updated minimist npm package to v1.2.6
- Request Status Code 500 "StopIteration" when exporting dataset
- Generated OpenAPI schema for several endpoints
- Annotation window might have top offset if try to move a locked object
- Image search in cloud storage (<https://github.com/cvat-ai/cvat/pull/8>)
- Reset password functionality (<https://github.com/cvat-ai/cvat/pull/52>)
- Creating task with cloud storage data (<https://github.com/cvat-ai/cvat/pull/116>)
- Show empty tasks (<https://github.com/cvat-ai/cvat/pull/100>)
- Fixed project filtration (<https://github.com/opencv/cvat/pull/4878>)
- Maximum callstack exceed when create task with 100000+ files from cloud storage (<https://github.com/opencv/cvat/pull/4836>)
- Fixed invocation of serverless functions (<https://github.com/opencv/cvat/pull/4907>)
- Removing label attributes (<https://github.com/opencv/cvat/pull/4927>)
- Notification with a required manifest file (<https://github.com/opencv/cvat/pull/4921>)

## \[2.1.0] - 2022-04-08
### Added
- Task annotations importing via chunk uploads (<https://github.com/openvinotoolkit/cvat/pull/4327>)
- Advanced filtration and sorting for a list of tasks/projects/cloudstorages (<https://github.com/openvinotoolkit/cvat/pull/4403>)
- Project dataset importing via chunk uploads (<https://github.com/openvinotoolkit/cvat/pull/4485>)
- Support paginated list for job commits (<https://github.com/openvinotoolkit/cvat/pull/4482>)

### Changed
- Added missing geos dependency into Dockerfile (<https://github.com/openvinotoolkit/cvat/pull/4451>)
- Improved helm chart readme (<https://github.com/openvinotoolkit/cvat/pull/4366>)
- Added helm chart support for CVAT 2.X and made ingress compatible with Kubernetes >=1.22 (<https://github.com/openvinotoolkit/cvat/pull/4448>)

### Fixed
- Permission error occurred when accessing the JobCommits (<https://github.com/openvinotoolkit/cvat/pull/4435>)
- job assignee can remove or update any issue created by the task owner (<https://github.com/openvinotoolkit/cvat/pull/4436>)
- Bug: Incorrect point deletion with keyboard shortcut (<https://github.com/openvinotoolkit/cvat/pull/4420>)
- some AI Tools were not sending responses properly (<https://github.com/openvinotoolkit/cvat/issues/4432>)
- Unable to upload annotations (<https://github.com/openvinotoolkit/cvat/pull/4513>)
- Fix build dependencies for Siammask (<https://github.com/openvinotoolkit/cvat/pull/4486>)
- Bug: Exif orientation information handled incorrectly (<https://github.com/openvinotoolkit/cvat/pull/4529>)
- Fixed build of retinanet function image (<https://github.com/cvat-ai/cvat/pull/54>)
- Dataset import for Datumaro, KITTI and VGGFace2 formats (<https://github.com/opencv/cvat/pull/4544>)
- Bug: Import dataset of Imagenet format fail (<https://github.com/opencv/cvat/issues/4850>)

## \[2.0.0] - 2022-03-04
### Added
- Handle attributes coming from nuclio detectors (<https://github.com/openvinotoolkit/cvat/pull/3917>)
- Add additional environment variables for Nuclio configuration (<https://github.com/openvinotoolkit/cvat/pull/3894>)
- Add KITTI segmentation and detection format (<https://github.com/openvinotoolkit/cvat/pull/3757>)
- Add LFW format (<https://github.com/openvinotoolkit/cvat/pull/3770>)
- Add Cityscapes format (<https://github.com/openvinotoolkit/cvat/pull/3758>)
- Add Open Images V6 format (<https://github.com/openvinotoolkit/cvat/pull/3679>)
- Rotated bounding boxes (<https://github.com/openvinotoolkit/cvat/pull/3832>)
- Player option: Smooth image when zoom-in, enabled by default (<https://github.com/openvinotoolkit/cvat/pull/3933>)
- Google Cloud Storage support in UI (<https://github.com/openvinotoolkit/cvat/pull/3919>)
- Add project tasks pagination (<https://github.com/openvinotoolkit/cvat/pull/3910>)
- Add remove issue button (<https://github.com/openvinotoolkit/cvat/pull/3952>)
- Data sorting option (<https://github.com/openvinotoolkit/cvat/pull/3937>)
- Options to change font size & position of text labels on the canvas (<https://github.com/openvinotoolkit/cvat/pull/3972>)
- Add "tag" return type for automatic annotation in Nuclio (<https://github.com/openvinotoolkit/cvat/pull/3896>)
- Helm chart: Make user-data-permission-fix optional (<https://github.com/openvinotoolkit/cvat/pull/3994>)
- Advanced identity access management system, using open policy agent (<https://github.com/openvinotoolkit/cvat/pull/3788>)
- Organizations to create "shared space" for different groups of users (<https://github.com/openvinotoolkit/cvat/pull/3788>)
- Dataset importing to a project (<https://github.com/openvinotoolkit/cvat/pull/3790>)
- User is able to customize information that text labels show (<https://github.com/openvinotoolkit/cvat/pull/4029>)
- Support for uploading manifest with any name (<https://github.com/openvinotoolkit/cvat/pull/4041>)
- Added information about OpenVINO toolkit to login page (<https://github.com/openvinotoolkit/cvat/pull/4077>)
- Support for working with ellipses (<https://github.com/openvinotoolkit/cvat/pull/4062>)
- Add several flags to task creation CLI (<https://github.com/openvinotoolkit/cvat/pull/4119>)
- Add YOLOv5 serverless function for automatic annotation (<https://github.com/openvinotoolkit/cvat/pull/4178>)
- Add possibility to change git repository and git export format from already created task (<https://github.com/openvinotoolkit/cvat/pull/3886>)
- Basic page with jobs list, basic filtration to this list (<https://github.com/openvinotoolkit/cvat/pull/4258>)
- Added OpenCV.js TrackerMIL as tracking tool (<https://github.com/openvinotoolkit/cvat/pull/4200>)
- Ability to continue working from the latest frame where an annotator was before (<https://github.com/openvinotoolkit/cvat/pull/4297>)
- `GET /api/jobs/<id>/commits` was implemented (<https://github.com/openvinotoolkit/cvat/pull/4368>)
- Advanced filtration and sorting for a list of jobs (<https://github.com/openvinotoolkit/cvat/pull/4319>)

### Changed
- Users don't have access to a task object anymore if they are assigned only on some jobs of the task (<https://github.com/openvinotoolkit/cvat/pull/3788>)
- Different resources (tasks, projects) are not visible anymore for all CVAT instance users by default (<https://github.com/openvinotoolkit/cvat/pull/3788>)
- API versioning scheme: using accept header versioning instead of namespace versioning (<https://github.com/openvinotoolkit/cvat/pull/4239>)
- Replaced 'django_sendfile' with 'django_sendfile2' (<https://github.com/openvinotoolkit/cvat/pull/4267>)
- Use drf-spectacular instead of drf-yasg for swagger documentation (<https://github.com/openvinotoolkit/cvat/pull/4210>)
- Update development-environment manual to work under MacOS, supported Mac with Apple Silicon (<https://github.com/openvinotoolkit/cvat/pull/4414>)

### Deprecated
- Job field "status" is not used in UI anymore, but it has not been removed from the database yet (<https://github.com/openvinotoolkit/cvat/pull/3788>)

### Removed
- Review rating, reviewer field from the job instance (use assignee field together with stage field instead) (<https://github.com/openvinotoolkit/cvat/pull/3788>)
- Training django app (<https://github.com/openvinotoolkit/cvat/pull/4330>)
- v1 api version support (<https://github.com/openvinotoolkit/cvat/pull/4332>)

### Fixed
- Fixed Interaction handler keyboard handlers (<https://github.com/openvinotoolkit/cvat/pull/3881>)
- Points of invisible shapes are visible in autobordering (<https://github.com/openvinotoolkit/cvat/pull/3931>)
- Order of the label attributes in the object item details(<https://github.com/openvinotoolkit/cvat/pull/3945>)
- Order of labels in tasks and projects (<https://github.com/openvinotoolkit/cvat/pull/3987>)
- Fixed task creating with large files via webpage (<https://github.com/openvinotoolkit/cvat/pull/3692>)
- Added information to export CVAT_HOST when performing local installation for accessing over network (<https://github.com/openvinotoolkit/cvat/pull/4014>)
- Fixed possible color collisions in the generated colormap (<https://github.com/openvinotoolkit/cvat/pull/4007>)
- Original pdf file is deleted when using share (<https://github.com/openvinotoolkit/cvat/pull/3967>)
- Order in an annotation file(<https://github.com/openvinotoolkit/cvat/pull/4087>)
- Fixed task data upload progressbar (<https://github.com/openvinotoolkit/cvat/pull/4134>)
- Email in org invitations is case sensitive (<https://github.com/openvinotoolkit/cvat/pull/4153>)
- Caching for tasks and jobs can lead to an exception if its assignee user is removed (<https://github.com/openvinotoolkit/cvat/pull/4165>)
- Added intelligent function when paste labels to another task (<https://github.com/openvinotoolkit/cvat/pull/4161>)
- Uncaught TypeError: this.el.node.getScreenCTM() is null in Firefox (<https://github.com/openvinotoolkit/cvat/pull/4175>)
- Bug: canvas is busy when start playing, start resizing a shape and do not release the mouse cursor (<https://github.com/openvinotoolkit/cvat/pull/4151>)
- Bug: could not receive frame N. TypeError: Cannot read properties of undefined (reding "filename") (<https://github.com/openvinotoolkit/cvat/pull/4187>)
- Cannot choose a dataset format for a linked repository if a task type is annotation (<https://github.com/openvinotoolkit/cvat/pull/4203>)
- Fixed tus upload error over https (<https://github.com/openvinotoolkit/cvat/pull/4154>)
- Issues disappear when rescale a browser (<https://github.com/openvinotoolkit/cvat/pull/4189>)
- Auth token key is not returned when registering without email verification (<https://github.com/openvinotoolkit/cvat/pull/4092>)
- Error in create project from backup for standard 3D annotation (<https://github.com/openvinotoolkit/cvat/pull/4160>)
- Annotations search does not work correctly in some corner cases (when use complex properties with width, height) (<https://github.com/openvinotoolkit/cvat/pull/4198>)
- Kibana requests are not proxied due to django-revproxy incompatibility with Django >3.2.x (<https://github.com/openvinotoolkit/cvat/issues/4085>)
- Content type for getting frame with tasks/{id}/data/ endpoint (<https://github.com/openvinotoolkit/cvat/pull/4333>)
- Bug: Permission error occurred when accessing the comments of a specific issue (<https://github.com/openvinotoolkit/cvat/issues/4416>)


### Security
- Updated ELK to 6.8.23 which uses log4j 2.17.1 (<https://github.com/openvinotoolkit/cvat/pull/4206>)
- Added validation for URLs which used as remote data source (<https://github.com/openvinotoolkit/cvat/pull/4387>)

## \[1.7.0] - 2021-11-15

### Added

- cvat-ui: support cloud storages (<https://github.com/openvinotoolkit/cvat/pull/3372>)
- interactor: add HRNet interactive segmentation serverless function (<https://github.com/openvinotoolkit/cvat/pull/3740>)
- Added GPU implementation for SiamMask, reworked tracking approach (<https://github.com/openvinotoolkit/cvat/pull/3571>)
- Progress bar for manifest creating (<https://github.com/openvinotoolkit/cvat/pull/3712>)
- IAM: Open Policy Agent integration (<https://github.com/openvinotoolkit/cvat/pull/3788>)
- Add a tutorial on attaching cloud storage AWS-S3 (<https://github.com/openvinotoolkit/cvat/pull/3745>)
  and Azure Blob Container (<https://github.com/openvinotoolkit/cvat/pull/3778>)
- The feature to remove annotations in a specified range of frames (<https://github.com/openvinotoolkit/cvat/pull/3617>)
- Project backup/restore (<https://github.com/openvinotoolkit/cvat/pull/3852>)

### Changed

- UI tracking has been reworked (<https://github.com/openvinotoolkit/cvat/pull/3571>)
- Updated Django till 3.2.7 (automatic AppConfig discovery)
- Manifest generation: Reduce creating time (<https://github.com/openvinotoolkit/cvat/pull/3712>)
- Migration from NPM 6 to NPM 7 (<https://github.com/openvinotoolkit/cvat/pull/3773>)
- Update Datumaro dependency to 0.2.0 (<https://github.com/openvinotoolkit/cvat/pull/3813>)

### Fixed

- Fixed JSON transform issues in network requests (<https://github.com/openvinotoolkit/cvat/pull/3706>)
- Display a more user-friendly exception message (<https://github.com/openvinotoolkit/cvat/pull/3721>)
- Exception `DataCloneError: The object could not be cloned` (<https://github.com/openvinotoolkit/cvat/pull/3733>)
- Fixed extension comparison in task frames CLI (<https://github.com/openvinotoolkit/cvat/pull/3674>)
- Incorrect work when copy job list with "Copy" button (<https://github.com/openvinotoolkit/cvat/pull/3749>)
- Iterating over manifest (<https://github.com/openvinotoolkit/cvat/pull/3792>)
- Manifest removing (<https://github.com/openvinotoolkit/cvat/pull/3791>)
- Fixed project updated date (<https://github.com/openvinotoolkit/cvat/pull/3814>)
- Fixed dextr deployment (<https://github.com/openvinotoolkit/cvat/pull/3820>)
- Migration of `dataset_repo` application (<https://github.com/openvinotoolkit/cvat/pull/3827>)
- Helm settings for external psql database were unused by backend (<https://github.com/openvinotoolkit/cvat/pull/3779>)
- Updated WSL setup for development (<https://github.com/openvinotoolkit/cvat/pull/3828>)
- Helm chart config (<https://github.com/openvinotoolkit/cvat/pull/3784>)

### Security

- Fix security issues on the documentation website unsafe use of target blank
  and potential clickjacking on legacy browsers (<https://github.com/openvinotoolkit/cvat/pull/3789>)

## \[1.6.0] - 2021-09-17

### Added

- Added ability to import data from share with cli without copying the data (<https://github.com/openvinotoolkit/cvat/issues/2862>)
- Notification if the browser does not support necessary API
- Added ability to export project as a dataset (<https://github.com/openvinotoolkit/cvat/pull/3365>)
  and project with 3D tasks (<https://github.com/openvinotoolkit/cvat/pull/3502>)
- Additional inline tips in interactors with demo gifs (<https://github.com/openvinotoolkit/cvat/pull/3473>)
- Added intelligent scissors blocking feature (<https://github.com/openvinotoolkit/cvat/pull/3510>)
- Support cloud storage status (<https://github.com/openvinotoolkit/cvat/pull/3386>)
- Support cloud storage preview (<https://github.com/openvinotoolkit/cvat/pull/3386>)
- cvat-core: support cloud storages (<https://github.com/openvinotoolkit/cvat/pull/3313>)

### Changed

- Non-blocking UI when using interactors (<https://github.com/openvinotoolkit/cvat/pull/3473>)
- "Selected opacity" slider now defines opacity level for shapes being drawnSelected opacity (<https://github.com/openvinotoolkit/cvat/pull/3473>)
- Cloud storage creating and updating (<https://github.com/openvinotoolkit/cvat/pull/3386>)
- Way of working with cloud storage content (<https://github.com/openvinotoolkit/cvat/pull/3386>)

### Removed

- Support TEMP_KEY_SECRET_KEY_TOKEN_SET for AWS S3 cloud storage (<https://github.com/openvinotoolkit/cvat/pull/3386>)

### Fixed

- Fixed multiple tasks moving (<https://github.com/openvinotoolkit/cvat/pull/3517>)
- Fixed task creating CLI parameter (<https://github.com/openvinotoolkit/cvat/pull/3519>)
- Fixed import for MOTS format (<https://github.com/openvinotoolkit/cvat/pull/3612>)

## \[1.5.0] - 2021-08-02

### Added

- Support of context images for 2D image tasks (<https://github.com/openvinotoolkit/cvat/pull/3122>)
- Support of cloud storage without copying data into CVAT: server part (<https://github.com/openvinotoolkit/cvat/pull/2620>)
- Filter `is_active` for user list (<https://github.com/openvinotoolkit/cvat/pull/3235>)
- Ability to export/import tasks (<https://github.com/openvinotoolkit/cvat/pull/3056>)
- Add a tutorial for semi-automatic/automatic annotation (<https://github.com/openvinotoolkit/cvat/pull/3124>)
- Explicit "Done" button when drawing any polyshapes (<https://github.com/openvinotoolkit/cvat/pull/3417>)
- Histogram equalization with OpenCV javascript (<https://github.com/openvinotoolkit/cvat/pull/3447>)
- Client-side polyshapes approximation when using semi-automatic interactors & scissors (<https://github.com/openvinotoolkit/cvat/pull/3450>)
- Support of Google Cloud Storage for cloud storage (<https://github.com/openvinotoolkit/cvat/pull/3561>)

### Changed

- Updated manifest format, added meta with related images (<https://github.com/openvinotoolkit/cvat/pull/3122>)
- Update of COCO format documentation (<https://github.com/openvinotoolkit/cvat/pull/3197>)
- Updated Webpack Dev Server config to add proxy (<https://github.com/openvinotoolkit/cvat/pull/3368>)
- Update to Django 3.1.12 (<https://github.com/openvinotoolkit/cvat/pull/3378>)
- Updated visibility for removable points in AI tools (<https://github.com/openvinotoolkit/cvat/pull/3417>)
- Updated UI handling for IOG serverless function (<https://github.com/openvinotoolkit/cvat/pull/3417>)
- Changed Nginx proxy to Traefik in `docker-compose.yml` (<https://github.com/openvinotoolkit/cvat/pull/3409>)
- Simplify the process of deploying CVAT with HTTPS (<https://github.com/openvinotoolkit/cvat/pull/3409>)

### Fixed

- Project page requests took a long time and did many DB queries (<https://github.com/openvinotoolkit/cvat/pull/3223>)
- Fixed Python 3.6 support (<https://github.com/openvinotoolkit/cvat/pull/3258>)
- Incorrect attribute import in tracks (<https://github.com/openvinotoolkit/cvat/pull/3229>)
- Issue "is not a constructor" when create object, save, undo, save, redo save (<https://github.com/openvinotoolkit/cvat/pull/3292>)
- Fix CLI create an infinite loop if git repository responds with failure (<https://github.com/openvinotoolkit/cvat/pull/3267>)
- Bug with sidebar & fullscreen (<https://github.com/openvinotoolkit/cvat/pull/3289>)
- 504 Gateway Time-out on `data/meta` requests (<https://github.com/openvinotoolkit/cvat/pull/3269>)
- TypeError: Cannot read property 'clientX' of undefined when draw cuboids with hotkeys (<https://github.com/openvinotoolkit/cvat/pull/3308>)
- Duplication of the cuboids when redraw them (<https://github.com/openvinotoolkit/cvat/pull/3308>)
- Some code issues in Deep Extreme Cut handler code (<https://github.com/openvinotoolkit/cvat/pull/3325>)
- UI fails when inactive user is assigned to a task/job (<https://github.com/openvinotoolkit/cvat/pull/3343>)
- Calculate precise progress of decoding a video file (<https://github.com/openvinotoolkit/cvat/pull/3381>)
- Falsely successful `cvat_ui` image build in case of OOM error that leads to the default nginx welcome page
  (<https://github.com/openvinotoolkit/cvat/pull/3379>)
- Fixed issue when save filtered object in AAM (<https://github.com/openvinotoolkit/cvat/pull/3401>)
- Context image disappears after undo/redo (<https://github.com/openvinotoolkit/cvat/pull/3416>)
- Using combined data sources (directory and image) when create a task (<https://github.com/openvinotoolkit/cvat/pull/3424>)
- Creating task with labels in project (<https://github.com/openvinotoolkit/cvat/pull/3454>)
- Move task and autoannotation modals were invisible from project page (<https://github.com/openvinotoolkit/cvat/pull/3475>)

## \[1.4.0] - 2021-05-18

### Added

- Documentation on mask annotation (<https://github.com/openvinotoolkit/cvat/pull/3044>)
- Hotkeys to switch a label of existing object or to change default label (for objects created with N) (<https://github.com/openvinotoolkit/cvat/pull/3070>)
- A script to convert some kinds of DICOM files to regular images (<https://github.com/openvinotoolkit/cvat/pull/3095>)
- Helm chart prototype (<https://github.com/openvinotoolkit/cvat/pull/3102>)
- Initial implementation of moving tasks between projects (<https://github.com/openvinotoolkit/cvat/pull/3164>)

### Changed

- Place of migration logger initialization (<https://github.com/openvinotoolkit/cvat/pull/3170>)

### Removed

- Kubernetes templates from (<https://github.com/openvinotoolkit/cvat/pull/1962>) due to helm charts (<https://github.com/openvinotoolkit/cvat/pull/3171>)

### Fixed

- Export of instance masks with holes (<https://github.com/openvinotoolkit/cvat/pull/3044>)
- Changing a label on canvas does not work when 'Show object details' enabled (<https://github.com/openvinotoolkit/cvat/pull/3084>)
- Make sure frame unzip web worker correctly terminates after unzipping all images in a requested chunk (<https://github.com/openvinotoolkit/cvat/pull/3096>)
- Reset password link was unavailable before login (<https://github.com/openvinotoolkit/cvat/pull/3140>)
- Manifest: migration (<https://github.com/openvinotoolkit/cvat/pull/3146>)
- Fixed cropping polygon in some corner cases (<https://github.com/openvinotoolkit/cvat/pull/3184>)

## \[1.3.0] - 3/31/2021

### Added

- CLI: Add support for saving annotations in a git repository when creating a task.
- CVAT-3D: support lidar data on the server side (<https://github.com/openvinotoolkit/cvat/pull/2534>)
- GPU support for Mask-RCNN and improvement in its deployment time (<https://github.com/openvinotoolkit/cvat/pull/2714>)
- CVAT-3D: Load all frames corresponding to the job instance
  (<https://github.com/openvinotoolkit/cvat/pull/2645>)
- Intelligent scissors with OpenCV javascript (<https://github.com/openvinotoolkit/cvat/pull/2689>)
- CVAT-3D: Visualize 3D point cloud spaces in 3D View, Top View Side View and Front View (<https://github.com/openvinotoolkit/cvat/pull/2768>)
- [Inside Outside Guidance](https://github.com/shiyinzhang/Inside-Outside-Guidance) serverless
  function for interactive segmentation
- Pre-built [cvat_server](https://hub.docker.com/r/openvino/cvat_server) and
  [cvat_ui](https://hub.docker.com/r/openvino/cvat_ui) images were published on DockerHub (<https://github.com/openvinotoolkit/cvat/pull/2766>)
- Project task subsets (<https://github.com/openvinotoolkit/cvat/pull/2774>)
- Kubernetes templates and guide for their deployment (<https://github.com/openvinotoolkit/cvat/pull/1962>)
- [WiderFace](http://shuoyang1213.me/WIDERFACE/) format support (<https://github.com/openvinotoolkit/cvat/pull/2864>)
- [VGGFace2](https://github.com/ox-vgg/vgg_face2) format support (<https://github.com/openvinotoolkit/cvat/pull/2865>)
- [Backup/Restore guide](cvat/apps/documentation/backup_guide.md) (<https://github.com/openvinotoolkit/cvat/pull/2964>)
- Label deletion from tasks and projects (<https://github.com/openvinotoolkit/cvat/pull/2881>)
- CVAT-3D: Implemented initial cuboid placement in 3D View and select cuboid in Top, Side and Front views
  (<https://github.com/openvinotoolkit/cvat/pull/2891>)
- [Market-1501](https://www.aitribune.com/dataset/2018051063) format support (<https://github.com/openvinotoolkit/cvat/pull/2869>)
- Ability of upload manifest for dataset with images (<https://github.com/openvinotoolkit/cvat/pull/2763>)
- Annotations filters UI using react-awesome-query-builder (<https://github.com/openvinotoolkit/cvat/issues/1418>)
- Storing settings in local storage to keep them between browser sessions (<https://github.com/openvinotoolkit/cvat/pull/3017>)
- [ICDAR](https://rrc.cvc.uab.es/?ch=2) format support (<https://github.com/openvinotoolkit/cvat/pull/2866>)
- Added switcher to maintain polygon crop behavior (<https://github.com/openvinotoolkit/cvat/pull/3021>
- Filters and sorting options for job list, added tooltip for tasks filters (<https://github.com/openvinotoolkit/cvat/pull/3030>)

### Changed

- CLI - task list now returns a list of current tasks. (<https://github.com/openvinotoolkit/cvat/pull/2863>)
- Updated HTTPS install README section (cleanup and described more robust deploy)
- Logstash is improved for using with configurable elasticsearch outputs (<https://github.com/openvinotoolkit/cvat/pull/2531>)
- Bumped nuclio version to 1.5.16 (<https://github.com/openvinotoolkit/cvat/pull/2578>)
- All methods for interactive segmentation accept negative points as well
- Persistent queue added to logstash (<https://github.com/openvinotoolkit/cvat/pull/2744>)
- Improved maintenance of popups visibility (<https://github.com/openvinotoolkit/cvat/pull/2809>)
- Image visualizations settings on canvas for faster access (<https://github.com/openvinotoolkit/cvat/pull/2872>)
- Better scale management of left panel when screen is too small (<https://github.com/openvinotoolkit/cvat/pull/2880>)
- Improved error messages for annotation import (<https://github.com/openvinotoolkit/cvat/pull/2935>)
- Using manifest support instead video meta information and dummy chunks (<https://github.com/openvinotoolkit/cvat/pull/2763>)

### Fixed

- More robust execution of nuclio GPU functions by limiting the GPU memory consumption per worker (<https://github.com/openvinotoolkit/cvat/pull/2714>)
- Kibana startup initialization (<https://github.com/openvinotoolkit/cvat/pull/2659>)
- The cursor jumps to the end of the line when renaming a task (<https://github.com/openvinotoolkit/cvat/pull/2669>)
- SSLCertVerificationError when remote source is used (<https://github.com/openvinotoolkit/cvat/pull/2683>)
- Fixed filters select overflow (<https://github.com/openvinotoolkit/cvat/pull/2614>)
- Fixed tasks in project auto annotation (<https://github.com/openvinotoolkit/cvat/pull/2725>)
- Cuboids are missed in annotations statistics (<https://github.com/openvinotoolkit/cvat/pull/2704>)
- The list of files attached to the task is not displayed (<https://github.com/openvinotoolkit/cvat/pull/2706>)
- A couple of css-related issues (top bar disappear, wrong arrow position on collapse elements) (<https://github.com/openvinotoolkit/cvat/pull/2736>)
- Issue with point region doesn't work in Firefox (<https://github.com/openvinotoolkit/cvat/pull/2727>)
- Fixed cuboid perspective change (<https://github.com/openvinotoolkit/cvat/pull/2733>)
- Annotation page popups (ai tools, drawing) reset state after detecting, tracking, drawing (<https://github.com/openvinotoolkit/cvat/pull/2780>)
- Polygon editing using trailing point (<https://github.com/openvinotoolkit/cvat/pull/2808>)
- Updated the path to python for DL models inside automatic annotation documentation (<https://github.com/openvinotoolkit/cvat/pull/2847>)
- Fixed of receiving function variable (<https://github.com/openvinotoolkit/cvat/pull/2860>)
- Shortcuts with CAPSLOCK enabled and with non-US languages activated (<https://github.com/openvinotoolkit/cvat/pull/2872>)
- Prevented creating several issues for the same object (<https://github.com/openvinotoolkit/cvat/pull/2868>)
- Fixed label editor name field validator (<https://github.com/openvinotoolkit/cvat/pull/2879>)
- An error about track shapes outside of the task frames during export (<https://github.com/openvinotoolkit/cvat/pull/2890>)
- Fixed project search field updating (<https://github.com/openvinotoolkit/cvat/pull/2901>)
- Fixed export error when invalid polygons are present in overlapping frames (<https://github.com/openvinotoolkit/cvat/pull/2852>)
- Fixed image quality option for tasks created from images (<https://github.com/openvinotoolkit/cvat/pull/2963>)
- Incorrect text on the warning when specifying an incorrect link to the issue tracker (<https://github.com/openvinotoolkit/cvat/pull/2971>)
- Updating label attributes when label contains number attributes (<https://github.com/openvinotoolkit/cvat/pull/2969>)
- Crop a polygon if its points are outside the bounds of the image (<https://github.com/openvinotoolkit/cvat/pull/3025>)

## \[1.2.0] - 2021-01-08

### Fixed

- Memory consumption for the task creation process (<https://github.com/openvinotoolkit/cvat/pull/2582>)
- Frame preloading (<https://github.com/openvinotoolkit/cvat/pull/2608>)
- Project cannot be removed from the project page (<https://github.com/openvinotoolkit/cvat/pull/2626>)

## \[1.2.0-beta] - 2020-12-15

### Added

- GPU support and improved documentation for auto annotation (<https://github.com/openvinotoolkit/cvat/pull/2546>)
- Manual review pipeline: issues/comments/workspace (<https://github.com/openvinotoolkit/cvat/pull/2357>)
- Basic projects implementation (<https://github.com/openvinotoolkit/cvat/pull/2255>)
- Documentation on how to mount cloud starage(AWS S3 bucket, Azure container, Google Drive) as FUSE (<https://github.com/openvinotoolkit/cvat/pull/2377>)
- Ability to work with share files without copying inside (<https://github.com/openvinotoolkit/cvat/pull/2377>)
- Tooltips in label selectors (<https://github.com/openvinotoolkit/cvat/pull/2509>)
- Page redirect after login using `next` query parameter (<https://github.com/openvinotoolkit/cvat/pull/2527>)
- [ImageNet](http://www.image-net.org) format support (<https://github.com/openvinotoolkit/cvat/pull/2376>)
- [CamVid](http://mi.eng.cam.ac.uk/research/projects/VideoRec/CamVid/) format support (<https://github.com/openvinotoolkit/cvat/pull/2559>)

### Changed

- PATCH requests from cvat-core submit only changed fields (<https://github.com/openvinotoolkit/cvat/pull/2445>)
- deploy.sh in serverless folder is separated into deploy_cpu.sh and deploy_gpu.sh (<https://github.com/openvinotoolkit/cvat/pull/2546>)
- Bumped nuclio version to 1.5.8
- Migrated to Antd 4.9 (<https://github.com/openvinotoolkit/cvat/pull/2536>)

### Fixed

- Fixed FastRCNN inference bug for images with 4 channels i.e. png (<https://github.com/openvinotoolkit/cvat/pull/2546>)
- Django templates for email and user guide (<https://github.com/openvinotoolkit/cvat/pull/2412>)
- Saving relative paths in dummy chunks instead of absolute (<https://github.com/openvinotoolkit/cvat/pull/2424>)
- Objects with a specific label cannot be displayed if at least one tag with the label exist (<https://github.com/openvinotoolkit/cvat/pull/2435>)
- Wrong attribute can be removed in labels editor (<https://github.com/openvinotoolkit/cvat/pull/2436>)
- UI fails with the error "Cannot read property 'label' of undefined" (<https://github.com/openvinotoolkit/cvat/pull/2442>)
- Exception: "Value must be a user instance" (<https://github.com/openvinotoolkit/cvat/pull/2441>)
- Reset zoom option doesn't work in tag annotation mode (<https://github.com/openvinotoolkit/cvat/pull/2443>)
- Canvas is busy error (<https://github.com/openvinotoolkit/cvat/pull/2437>)
- Projects view layout fix (<https://github.com/openvinotoolkit/cvat/pull/2503>)
- Fixed the tasks view (infinite loading) when it is impossible to get a preview of the task (<https://github.com/openvinotoolkit/cvat/pull/2504>)
- Empty frames navigation (<https://github.com/openvinotoolkit/cvat/pull/2505>)
- TypeError: Cannot read property 'toString' of undefined (<https://github.com/openvinotoolkit/cvat/pull/2517>)
- Extra shapes are drawn after Esc, or G pressed while drawing a region in grouping (<https://github.com/openvinotoolkit/cvat/pull/2507>)
- Reset state (reviews, issues) after logout or changing a job (<https://github.com/openvinotoolkit/cvat/pull/2525>)
- TypeError: Cannot read property 'id' of undefined when updating a task (<https://github.com/openvinotoolkit/cvat/pull/2544>)

## \[1.2.0-alpha] - 2020-11-09

### Added

- Ability to login into CVAT-UI with token from api/v1/auth/login (<https://github.com/openvinotoolkit/cvat/pull/2234>)
- Added layout grids toggling ('ctrl + alt + Enter')
- Added password reset functionality (<https://github.com/opencv/cvat/pull/2058>)
- Ability to work with data on the fly (<https://github.com/opencv/cvat/pull/2007>)
- Annotation in process outline color wheel (<https://github.com/opencv/cvat/pull/2084>)
- On the fly annotation using DL detectors (<https://github.com/opencv/cvat/pull/2102>)
- Displaying automatic annotation progress on a task view (<https://github.com/opencv/cvat/pull/2148>)
- Automatic tracking of bounding boxes using serverless functions (<https://github.com/opencv/cvat/pull/2136>)
- \[Datumaro] CLI command for dataset equality comparison (<https://github.com/opencv/cvat/pull/1989>)
- \[Datumaro] Merging of datasets with different labels (<https://github.com/opencv/cvat/pull/2098>)
- Add FBRS interactive segmentation serverless function (<https://github.com/openvinotoolkit/cvat/pull/2094>)
- Ability to change default behaviour of previous/next buttons of a player.
  It supports regular navigation, searching a frame according to annotations
  filters and searching the nearest frame without any annotations (<https://github.com/openvinotoolkit/cvat/pull/2221>)
- MacOS users notes in CONTRIBUTING.md
- Ability to prepare meta information manually (<https://github.com/openvinotoolkit/cvat/pull/2217>)
- Ability to upload prepared meta information along with a video when creating a task (<https://github.com/openvinotoolkit/cvat/pull/2217>)
- Optional chaining plugin for cvat-canvas and cvat-ui (<https://github.com/openvinotoolkit/cvat/pull/2249>)
- MOTS png mask format support (<https://github.com/openvinotoolkit/cvat/pull/2198>)
- Ability to correct upload video with a rotation record in the metadata (<https://github.com/openvinotoolkit/cvat/pull/2218>)
- User search field for assignee fields (<https://github.com/openvinotoolkit/cvat/pull/2370>)
- Support of mxf videos (<https://github.com/openvinotoolkit/cvat/pull/2514>)

### Changed

- UI models (like DEXTR) were redesigned to be more interactive (<https://github.com/opencv/cvat/pull/2054>)
- Used Ubuntu:20.04 as a base image for CVAT Dockerfile (<https://github.com/opencv/cvat/pull/2101>)
- Right colors of label tags in label mapping when a user runs automatic detection (<https://github.com/openvinotoolkit/cvat/pull/2162>)
- Nuclio became an optional component of CVAT (<https://github.com/openvinotoolkit/cvat/pull/2192>)
- A key to remove a point from a polyshape (Ctrl => Alt) (<https://github.com/openvinotoolkit/cvat/pull/2204>)
- Updated `docker-compose` file version from `2.3` to `3.3`(<https://github.com/openvinotoolkit/cvat/pull/2235>)
- Added auto inference of url schema from host in CLI, if provided (<https://github.com/openvinotoolkit/cvat/pull/2240>)
- Track frames in skips between annotation is presented in MOT and MOTS formats are marked `outside` (<https://github.com/openvinotoolkit/cvat/pull/2198>)
- UI packages installation with `npm ci` instead of `npm install` (<https://github.com/openvinotoolkit/cvat/pull/2350>)

### Removed

- Removed Z-Order flag from task creation process

### Fixed

- Fixed multiple errors which arises when polygon is of length 5 or less (<https://github.com/opencv/cvat/pull/2100>)
- Fixed task creation from PDF (<https://github.com/opencv/cvat/pull/2141>)
- Fixed CVAT format import for frame stepped tasks (<https://github.com/openvinotoolkit/cvat/pull/2151>)
- Fixed the reading problem with large PDFs (<https://github.com/openvinotoolkit/cvat/pull/2154>)
- Fixed unnecessary pyhash dependency (<https://github.com/openvinotoolkit/cvat/pull/2170>)
- Fixed Data is not getting cleared, even after deleting the Task from Django Admin App(<https://github.com/openvinotoolkit/cvat/issues/1925>)
- Fixed blinking message: "Some tasks have not been showed because they do not have any data" (<https://github.com/openvinotoolkit/cvat/pull/2200>)
- Fixed case when a task with 0 jobs is shown as "Completed" in UI (<https://github.com/openvinotoolkit/cvat/pull/2200>)
- Fixed use case when UI throws exception: Cannot read property 'objectType' of undefined #2053 (<https://github.com/openvinotoolkit/cvat/pull/2203>)
- Fixed use case when logs could be saved twice or more times #2202 (<https://github.com/openvinotoolkit/cvat/pull/2203>)
- Fixed issues from #2112 (<https://github.com/openvinotoolkit/cvat/pull/2217>)
- Git application name (renamed to dataset_repo) (<https://github.com/openvinotoolkit/cvat/pull/2243>)
- A problem in exporting of tracks, where tracks could be truncated (<https://github.com/openvinotoolkit/cvat/issues/2129>)
- Fixed CVAT startup process if the user has `umask 077` in .bashrc file (<https://github.com/openvinotoolkit/cvat/pull/2293>)
- Exception: Cannot read property "each" of undefined after drawing a single point (<https://github.com/openvinotoolkit/cvat/pull/2307>)
- Cannot read property 'label' of undefined (Fixed?) (<https://github.com/openvinotoolkit/cvat/pull/2311>)
- Excluded track frames marked `outside` in `CVAT for Images` export (<https://github.com/openvinotoolkit/cvat/pull/2345>)
- 'List of tasks' Kibana visualization (<https://github.com/openvinotoolkit/cvat/pull/2361>)
- An error on exporting not `jpg` or `png` images in TF Detection API format (<https://github.com/openvinotoolkit/datumaro/issues/35>)

## \[1.1.0] - 2020-08-31

### Added

- Siammask tracker as DL serverless function (<https://github.com/opencv/cvat/pull/1988>)
- \[Datumaro] Added model info and source info commands (<https://github.com/opencv/cvat/pull/1973>)
- \[Datumaro] Dataset statistics (<https://github.com/opencv/cvat/pull/1668>)
- Ability to change label color in tasks and predefined labels (<https://github.com/opencv/cvat/pull/2014>)
- \[Datumaro] Multi-dataset merge (<https://github.com/opencv/cvat/pull/1695>)
- Ability to configure email verification for new users (<https://github.com/opencv/cvat/pull/1929>)
- Link to django admin page from UI (<https://github.com/opencv/cvat/pull/2068>)
- Notification message when users use wrong browser (<https://github.com/opencv/cvat/pull/2070>)

### Changed

- Shape coordinates are rounded to 2 digits in dumped annotations (<https://github.com/opencv/cvat/pull/1970>)
- COCO format does not produce polygon points for bbox annotations (<https://github.com/opencv/cvat/pull/1953>)

### Fixed

- Issue loading openvino models for semi-automatic and automatic annotation (<https://github.com/opencv/cvat/pull/1996>)
- Basic functions of CVAT works without activated nuclio dashboard
- Fixed a case in which exported masks could have wrong color order (<https://github.com/opencv/cvat/issues/2032>)
- Fixed error with creating task with labels with the same name (<https://github.com/opencv/cvat/pull/2031>)
- Django RQ dashboard view (<https://github.com/opencv/cvat/pull/2069>)
- Object's details menu settings (<https://github.com/opencv/cvat/pull/2084>)

## \[1.1.0-beta] - 2020-08-03

### Added

- DL models as serverless functions (<https://github.com/opencv/cvat/pull/1767>)
- Source type support for tags, shapes and tracks (<https://github.com/opencv/cvat/pull/1192>)
- Source type support for CVAT Dumper/Loader (<https://github.com/opencv/cvat/pull/1192>)
- Intelligent polygon editing (<https://github.com/opencv/cvat/pull/1921>)
- Support creating multiple jobs for each task through python cli (<https://github.com/opencv/cvat/pull/1950>)
- python cli over https (<https://github.com/opencv/cvat/pull/1942>)
- Error message when plugins weren't able to initialize instead of infinite loading (<https://github.com/opencv/cvat/pull/1966>)
- Ability to change user password (<https://github.com/opencv/cvat/pull/1954>)

### Changed

- Smaller object details (<https://github.com/opencv/cvat/pull/1877>)
- `COCO` format does not convert bboxes to polygons on export (<https://github.com/opencv/cvat/pull/1953>)
- It is impossible to submit a DL model in OpenVINO format using UI.
  Now you can deploy new models on the server using serverless functions
  (<https://github.com/opencv/cvat/pull/1767>)
- Files and folders under share path are now alphabetically sorted

### Removed

- Removed OpenVINO and CUDA components because they are not necessary anymore (<https://github.com/opencv/cvat/pull/1767>)
- Removed the old UI code (<https://github.com/opencv/cvat/pull/1964>)

### Fixed

- Some objects aren't shown on canvas sometimes. For example after propagation on of objects is invisible (<https://github.com/opencv/cvat/pull/1834>)
- CVAT doesn't offer to restore state after an error (<https://github.com/opencv/cvat/pull/1874>)
- Cannot read property 'shapeType' of undefined because of zOrder related issues (<https://github.com/opencv/cvat/pull/1874>)
- Cannot read property 'pinned' of undefined because of zOrder related issues (<https://github.com/opencv/cvat/pull/1874>)
- Do not iterate over hidden objects in aam (which are invisible because of zOrder) (<https://github.com/opencv/cvat/pull/1874>)
- Cursor position is reset after changing a text field (<https://github.com/opencv/cvat/pull/1874>)
- Hidden points and cuboids can be selected to be grouped (<https://github.com/opencv/cvat/pull/1874>)
- `outside` annotations should not be in exported images (<https://github.com/opencv/cvat/issues/1620>)
- `CVAT for video format` import error with interpolation (<https://github.com/opencv/cvat/issues/1893>)
- `Image compression` definition mismatch (<https://github.com/opencv/cvat/issues/1900>)
- Points are duplicated during polygon interpolation sometimes (<https://github.com/opencv/cvat/pull/1892>)
- When redraw a shape with activated autobordering, previous points are visible (<https://github.com/opencv/cvat/pull/1892>)
- No mapping between side object element and context menu in some attributes (<https://github.com/opencv/cvat/pull/1923>)
- Interpolated shapes exported as `keyframe = True` (<https://github.com/opencv/cvat/pull/1937>)
- Stylelint filetype scans (<https://github.com/opencv/cvat/pull/1952>)
- Fixed toolip closing issue (<https://github.com/opencv/cvat/pull/1955>)
- Clearing frame cache when close a task (<https://github.com/opencv/cvat/pull/1966>)
- Increase rate of throttling policy for unauthenticated users (<https://github.com/opencv/cvat/pull/1969>)

## \[1.1.0-alpha] - 2020-06-30

### Added

- Throttling policy for unauthenticated users (<https://github.com/opencv/cvat/pull/1531>)
- Added default label color table for mask export (<https://github.com/opencv/cvat/pull/1549>)
- Added environment variables for Redis and Postgres hosts for Kubernetes deployment support (<https://github.com/opencv/cvat/pull/1641>)
- Added visual identification for unavailable formats (<https://github.com/opencv/cvat/pull/1567>)
- Shortcut to change color of an activated shape in new UI (Enter) (<https://github.com/opencv/cvat/pull/1683>)
- Shortcut to switch split mode (<https://github.com/opencv/cvat/pull/1683>)
- Built-in search for labels when create an object or change a label (<https://github.com/opencv/cvat/pull/1683>)
- Better validation of labels and attributes in raw viewer (<https://github.com/opencv/cvat/pull/1727>)
- ClamAV antivirus integration (<https://github.com/opencv/cvat/pull/1712>)
- Added canvas background color selector (<https://github.com/opencv/cvat/pull/1705>)
- SCSS files linting with Stylelint tool (<https://github.com/opencv/cvat/pull/1766>)
- Supported import and export or single boxes in MOT format (<https://github.com/opencv/cvat/pull/1764>)
- \[Datumaro] Added `stats` command, which shows some dataset statistics
  like image mean and std (<https://github.com/opencv/cvat/pull/1734>)
- Add option to upload annotations upon task creation on CLI
- Polygon and polylines interpolation (<https://github.com/opencv/cvat/pull/1571>)
- Ability to redraw shape from scratch (Shift + N) for an activated shape (<https://github.com/opencv/cvat/pull/1571>)
- Highlights for the first point of a polygon/polyline and direction (<https://github.com/opencv/cvat/pull/1571>)
- Ability to change orientation for poylgons/polylines in context menu (<https://github.com/opencv/cvat/pull/1571>)
- Ability to set the first point for polygons in points context menu (<https://github.com/opencv/cvat/pull/1571>)
- Added new tag annotation workspace (<https://github.com/opencv/cvat/pull/1570>)
- Appearance block in attribute annotation mode (<https://github.com/opencv/cvat/pull/1820>)
- Keyframe navigations and some switchers in attribute annotation mode (<https://github.com/opencv/cvat/pull/1820>)
- \[Datumaro] Added `convert` command to convert datasets directly (<https://github.com/opencv/cvat/pull/1837>)
- \[Datumaro] Added an option to specify image extension when exporting datasets (<https://github.com/opencv/cvat/pull/1799>)
- \[Datumaro] Added image copying when exporting datasets, if possible (<https://github.com/opencv/cvat/pull/1799>)

### Changed

- Removed information about e-mail from the basic user information (<https://github.com/opencv/cvat/pull/1627>)
- Update https install manual. Makes it easier and more robust.
  Includes automatic renewing of lets encrypt certificates.
- Settings page move to the modal. (<https://github.com/opencv/cvat/pull/1705>)
- Implemented import and export of annotations with relative image paths (<https://github.com/opencv/cvat/pull/1463>)
- Using only single click to start editing or remove a point (<https://github.com/opencv/cvat/pull/1571>)
- Added support for attributes in VOC XML format (<https://github.com/opencv/cvat/pull/1792>)
- Added annotation attributes in COCO format (<https://github.com/opencv/cvat/pull/1782>)
- Colorized object items in the side panel (<https://github.com/opencv/cvat/pull/1753>)
- \[Datumaro] Annotation-less files are not generated anymore in COCO format, unless tasks explicitly requested (<https://github.com/opencv/cvat/pull/1799>)

### Fixed

- Problem with exported frame stepped image task (<https://github.com/opencv/cvat/issues/1613>)
- Fixed dataset filter item representation for imageless dataset items (<https://github.com/opencv/cvat/pull/1593>)
- Fixed interpreter crash when trying to import `tensorflow` with no AVX instructions available (<https://github.com/opencv/cvat/pull/1567>)
- Kibana wrong working time calculation with new annotation UI use (<https://github.com/opencv/cvat/pull/1654>)
- Wrong rexex for account name validation (<https://github.com/opencv/cvat/pull/1667>)
- Wrong description on register view for the username field (<https://github.com/opencv/cvat/pull/1667>)
- Wrong resolution for resizing a shape (<https://github.com/opencv/cvat/pull/1667>)
- React warning because of not unique keys in labels viewer (<https://github.com/opencv/cvat/pull/1727>)
- Fixed issue tracker (<https://github.com/opencv/cvat/pull/1705>)
- Fixed canvas fit after sidebar open/close event (<https://github.com/opencv/cvat/pull/1705>)
- A couple of exceptions in AAM related with early object activation (<https://github.com/opencv/cvat/pull/1755>)
- Propagation from the latest frame (<https://github.com/opencv/cvat/pull/1800>)
- Number attribute value validation (didn't work well with floats) (<https://github.com/opencv/cvat/pull/1800>)
- Logout doesn't work (<https://github.com/opencv/cvat/pull/1812>)
- Annotations aren't updated after reopening a task (<https://github.com/opencv/cvat/pull/1753>)
- Labels aren't updated after reopening a task (<https://github.com/opencv/cvat/pull/1753>)
- Canvas isn't fitted after collapsing side panel in attribute annotation mode (<https://github.com/opencv/cvat/pull/1753>)
- Error when interpolating polygons (<https://github.com/opencv/cvat/pull/1878>)

### Security

- SQL injection in Django `CVE-2020-9402` (<https://github.com/opencv/cvat/pull/1657>)

## \[1.0.0] - 2020-05-29

### Added

- cvat-ui: cookie policy drawer for login page (<https://github.com/opencv/cvat/pull/1511>)
- `datumaro_project` export format (<https://github.com/opencv/cvat/pull/1352>)
- Ability to configure user agreements for the user registration form (<https://github.com/opencv/cvat/pull/1464>)
- Cuboid interpolation and cuboid drawing from rectangles (<https://github.com/opencv/cvat/pull/1560>)
- Ability to configure custom pageViewHit, which can be useful for web analytics integration (<https://github.com/opencv/cvat/pull/1566>)
- Ability to configure access to the analytics page based on roles (<https://github.com/opencv/cvat/pull/1592>)

### Changed

- Downloaded file name in annotations export became more informative (<https://github.com/opencv/cvat/pull/1352>)
- Added auto trimming for trailing whitespaces style enforcement (<https://github.com/opencv/cvat/pull/1352>)
- REST API: updated `GET /task/<id>/annotations`: parameters are `format`, `filename`
  (now optional), `action` (optional) (<https://github.com/opencv/cvat/pull/1352>)
- REST API: removed `dataset/formats`, changed format of `annotation/formats` (<https://github.com/opencv/cvat/pull/1352>)
- Exported annotations are stored for N hours instead of indefinitely (<https://github.com/opencv/cvat/pull/1352>)
- Formats: CVAT format now accepts ZIP and XML (<https://github.com/opencv/cvat/pull/1352>)
- Formats: COCO format now accepts ZIP and JSON (<https://github.com/opencv/cvat/pull/1352>)
- Formats: most of formats renamed, no extension in title (<https://github.com/opencv/cvat/pull/1352>)
- Formats: definitions are changed, are not stored in DB anymore (<https://github.com/opencv/cvat/pull/1352>)
- cvat-core: session.annotations.put() now returns ids of added objects (<https://github.com/opencv/cvat/pull/1493>)
- Images without annotations now also included in dataset/annotations export (<https://github.com/opencv/cvat/issues/525>)

### Removed

- `annotation` application is replaced with `dataset_manager` (<https://github.com/opencv/cvat/pull/1352>)
- `_DATUMARO_INIT_LOGLEVEL` env. variable is removed in favor of regular `--loglevel` cli parameter (<https://github.com/opencv/cvat/pull/1583>)

### Fixed

- Categories for empty projects with no sources are taken from own dataset (<https://github.com/opencv/cvat/pull/1352>)
- Added directory removal on error during `extract` command (<https://github.com/opencv/cvat/pull/1352>)
- Added debug error message on incorrect XPath (<https://github.com/opencv/cvat/pull/1352>)
- Exporting frame stepped task
  (<https://github.com/opencv/cvat/issues/1294>, <https://github.com/opencv/cvat/issues/1334>)
- Fixed broken command line interface for `cvat` export format in Datumaro (<https://github.com/opencv/cvat/issues/1494>)
- Updated Rest API document, Swagger document serving instruction issue (<https://github.com/opencv/cvat/issues/1495>)
- Fixed cuboid occluded view (<https://github.com/opencv/cvat/pull/1500>)
- Non-informative lock icon (<https://github.com/opencv/cvat/pull/1434>)
- Sidebar in AAM has no hide/show button (<https://github.com/opencv/cvat/pull/1420>)
- Task/Job buttons has no "Open in new tab" option (<https://github.com/opencv/cvat/pull/1419>)
- Delete point context menu option has no shortcut hint (<https://github.com/opencv/cvat/pull/1416>)
- Fixed issue with unnecessary tag activation in cvat-canvas (<https://github.com/opencv/cvat/issues/1540>)
- Fixed an issue with large number of instances in instance mask (<https://github.com/opencv/cvat/issues/1539>)
- Fixed full COCO dataset import error with conflicting labels in keypoints and detection (<https://github.com/opencv/cvat/pull/1548>)
- Fixed COCO keypoints skeleton parsing and saving (<https://github.com/opencv/cvat/issues/1539>)
- `tf.placeholder() is not compatible with eager execution` exception for auto_segmentation (<https://github.com/opencv/cvat/pull/1562>)
- Canvas cannot be moved with move functionality on left mouse key (<https://github.com/opencv/cvat/pull/1573>)
- Deep extreme cut request is sent when draw any shape with Make AI polygon option enabled (<https://github.com/opencv/cvat/pull/1573>)
- Fixed an error when exporting a task with cuboids to any format except CVAT (<https://github.com/opencv/cvat/pull/1577>)
- Synchronization with remote git repo (<https://github.com/opencv/cvat/pull/1582>)
- A problem with mask to polygons conversion when polygons are too small (<https://github.com/opencv/cvat/pull/1581>)
- Unable to upload video with uneven size (<https://github.com/opencv/cvat/pull/1594>)
- Fixed an issue with `z_order` having no effect on segmentations (<https://github.com/opencv/cvat/pull/1589>)

### Security

- Permission group whitelist check for analytics view (<https://github.com/opencv/cvat/pull/1608>)

## \[1.0.0-beta.2] - 2020-04-30

### Added

- Re-Identification algorithm to merging bounding boxes automatically to the new UI (<https://github.com/opencv/cvat/pull/1406>)
- Methods `import` and `export` to import/export raw annotations for Job and Task in `cvat-core` (<https://github.com/opencv/cvat/pull/1406>)
- Versioning of client packages (`cvat-core`, `cvat-canvas`, `cvat-ui`). Initial versions are set to 1.0.0 (<https://github.com/opencv/cvat/pull/1448>)
- Cuboids feature was migrated from old UI to new one. (<https://github.com/opencv/cvat/pull/1451>)

### Removed

- Annotation conversion utils, currently supported natively via Datumaro framework
  (<https://github.com/opencv/cvat/pull/1477>)

### Fixed

- Auto annotation, TF annotation and Auto segmentation apps (<https://github.com/opencv/cvat/pull/1409>)
- Import works with truncated images now: "OSError:broken data stream" on corrupt images
  (<https://github.com/opencv/cvat/pull/1430>)
- Hide functionality (H) doesn't work (<https://github.com/opencv/cvat/pull/1445>)
- The highlighted attribute doesn't correspond to the chosen attribute in AAM (<https://github.com/opencv/cvat/pull/1445>)
- Inconvinient image shaking while drawing a polygon (hold Alt key during drawing/editing/grouping to drag an image) (<https://github.com/opencv/cvat/pull/1445>)
- Filter property "shape" doesn't work and extra operator in description (<https://github.com/opencv/cvat/pull/1445>)
- Block of text information doesn't disappear after deactivating for locked shapes (<https://github.com/opencv/cvat/pull/1445>)
- Annotation uploading fails in annotation view (<https://github.com/opencv/cvat/pull/1445>)
- UI freezes after canceling pasting with escape (<https://github.com/opencv/cvat/pull/1445>)
- Duplicating keypoints in COCO export (<https://github.com/opencv/cvat/pull/1435>)
- CVAT new UI: add arrows on a mouse cursor (<https://github.com/opencv/cvat/pull/1391>)
- Delete point bug (in new UI) (<https://github.com/opencv/cvat/pull/1440>)
- Fix apache startup after PC restart (<https://github.com/opencv/cvat/pull/1467>)
- Open task button doesn't work (<https://github.com/opencv/cvat/pull/1474>)

## \[1.0.0-beta.1] - 2020-04-15

### Added

- Special behaviour for attribute value `__undefined__` (invisibility, no shortcuts to be set in AAM)
- Dialog window with some helpful information about using filters
- Ability to display a bitmap in the new UI
- Button to reset colors settings (brightness, saturation, contrast) in the new UI
- Option to display shape text always
- Dedicated message with clarifications when share is unmounted (<https://github.com/opencv/cvat/pull/1373>)
- Ability to create one tracked point (<https://github.com/opencv/cvat/pull/1383>)
- Ability to draw/edit polygons and polylines with automatic bordering feature
  (<https://github.com/opencv/cvat/pull/1394>)
- Tutorial: instructions for CVAT over HTTPS
- Deep extreme cut (semi-automatic segmentation) to the new UI (<https://github.com/opencv/cvat/pull/1398>)

### Changed

- Increase preview size of a task till 256, 256 on the server
- Public ssh-keys are displayed in a dedicated window instead of console when create a task with a repository
- React UI is the primary UI

### Fixed

- Cleaned up memory in Auto Annotation to enable long running tasks on videos
- New shape is added when press `esc` when drawing instead of cancellation
- Dextr segmentation doesn't work.
- `FileNotFoundError` during dump after moving format files
- CVAT doesn't append outside shapes when merge polyshapes in old UI
- Layout sometimes shows double scroll bars on create task, dashboard and settings pages
- UI fails after trying to change frame during resizing, dragging, editing
- Hidden points (or outsided) are visible after changing a frame
- Merge is allowed for points, but clicks on points conflict with frame dragging logic
- Removed objects are visible for search
- Add missed task_id and job_id fields into exception logs for the new UI (<https://github.com/opencv/cvat/pull/1372>)
- UI fails when annotations saving occurs during drag/resize/edit (<https://github.com/opencv/cvat/pull/1383>)
- Multiple savings when hold Ctrl+S (a lot of the same copies of events were sent with the same working time)
  (<https://github.com/opencv/cvat/pull/1383>)
- UI doesn't have any reaction when git repos synchronization failed (<https://github.com/opencv/cvat/pull/1383>)
- Bug when annotations cannot be saved after (delete - save - undo - save) (<https://github.com/opencv/cvat/pull/1383>)
- VOC format exports Upper case labels correctly in lower case (<https://github.com/opencv/cvat/pull/1379>)
- Fixed polygon exporting bug in COCO dataset (<https://github.com/opencv/cvat/issues/1387>)
- Task creation from remote files (<https://github.com/opencv/cvat/pull/1392>)
- Job cannot be opened in some cases when the previous job was failed during opening
  (<https://github.com/opencv/cvat/issues/1403>)
- Deactivated shape is still highlighted on the canvas (<https://github.com/opencv/cvat/issues/1403>)
- AttributeError: 'tuple' object has no attribute 'read' in ReID algorithm (<https://github.com/opencv/cvat/issues/1403>)
- Wrong semi-automatic segmentation near edges of an image (<https://github.com/opencv/cvat/issues/1403>)
- Git repos paths (<https://github.com/opencv/cvat/pull/1400>)
- Uploading annotations for tasks with multiple jobs (<https://github.com/opencv/cvat/pull/1396>)

## \[1.0.0-alpha] - 2020-03-31

### Added

- Data streaming using chunks (<https://github.com/opencv/cvat/pull/1007>)
- New UI: showing file names in UI (<https://github.com/opencv/cvat/pull/1311>)
- New UI: delete a point from context menu (<https://github.com/opencv/cvat/pull/1292>)

### Fixed

- Git app cannot clone a repository (<https://github.com/opencv/cvat/pull/1330>)
- New UI: preview position in task details (<https://github.com/opencv/cvat/pull/1312>)
- AWS deployment (<https://github.com/opencv/cvat/pull/1316>)

## \[0.6.1] - 2020-03-21

### Changed

- VOC task export now does not use official label map by default, but takes one
  from the source task to avoid primary-class and class part name
  clashing ([#1275](https://github.com/opencv/cvat/issues/1275))

### Fixed

- File names in LabelMe format export are no longer truncated ([#1259](https://github.com/opencv/cvat/issues/1259))
- `occluded` and `z_order` annotation attributes are now correctly passed to Datumaro ([#1271](https://github.com/opencv/cvat/pull/1271))
- Annotation-less tasks now can be exported as empty datasets in COCO ([#1277](https://github.com/opencv/cvat/issues/1277))
- Frame name matching for video annotations import -
  allowed `frame_XXXXXX[.ext]` format ([#1274](https://github.com/opencv/cvat/pull/1274))

### Security

- Bump acorn from 6.3.0 to 6.4.1 in /cvat-ui ([#1270](https://github.com/opencv/cvat/pull/1270))

## \[0.6.0] - 2020-03-15

### Added

- Server only support for projects. Extend REST API v1 (/api/v1/projects\*)
- Ability to get basic information about users without admin permissions ([#750](https://github.com/opencv/cvat/issues/750))
- Changed REST API: removed PUT and added DELETE methods for /api/v1/users/ID
- Mask-RCNN Auto Annotation Script in OpenVINO format
- Yolo Auto Annotation Script
- Auto segmentation using Mask_RCNN component (Keras+Tensorflow Mask R-CNN Segmentation)
- REST API to export an annotation task (images + annotations)
  [Datumaro](https://github.com/opencv/cvat/tree/develop/datumaro) -
  a framework to build, analyze, debug and visualize datasets
- Text Detection Auto Annotation Script in OpenVINO format for version 4
- Added in OpenVINO Semantic Segmentation for roads
- Ability to visualize labels when using Auto Annotation runner
- MOT CSV format support ([#830](https://github.com/opencv/cvat/pull/830))
- LabelMe format support ([#844](https://github.com/opencv/cvat/pull/844))
- Segmentation MASK format import (as polygons) ([#1163](https://github.com/opencv/cvat/pull/1163))
- Git repositories can be specified with IPv4 address ([#827](https://github.com/opencv/cvat/pull/827))

### Changed

- page_size parameter for all REST API methods
- React & Redux & Antd based dashboard
- Yolov3 interpretation script fix and changes to mapping.json
- YOLO format support ([#1151](https://github.com/opencv/cvat/pull/1151))
- Added support for OpenVINO 2020

### Fixed

- Exception in Git plugin [#826](https://github.com/opencv/cvat/issues/826)
- Label ids in TFrecord format now start from 1 [#866](https://github.com/opencv/cvat/issues/866)
- Mask problem in COCO JSON style [#718](https://github.com/opencv/cvat/issues/718)
- Datasets (or tasks) can be joined and split to subsets with Datumaro [#791](https://github.com/opencv/cvat/issues/791)
- Output labels for VOC format can be specified with Datumaro [#942](https://github.com/opencv/cvat/issues/942)
- Annotations can be filtered before dumping with Datumaro [#994](https://github.com/opencv/cvat/issues/994)

## \[0.5.2] - 2019-12-15

### Fixed

- Frozen version of scikit-image==0.15 in requirements.txt because next releases don't support Python 3.5

## \[0.5.1] - 2019-10-17

### Added

- Integration with Zenodo.org (DOI)

## \[0.5.0] - 2019-09-12

### Added

- A converter to YOLO format
- Installation guide
- Linear interpolation for a single point
- Video frame filter
- Running functional tests for REST API during a build
- Admins are no longer limited to a subset of python commands in the auto annotation application
- Remote data source (list of URLs to create an annotation task)
- Auto annotation using Faster R-CNN with Inception v2 (utils/open_model_zoo)
- Auto annotation using Pixel Link mobilenet v2 - text detection (utils/open_model_zoo)
- Ability to create a custom extractors for unsupported media types
- Added in PDF extractor
- Added in a command line model manager tester
- Ability to dump/load annotations in several formats from UI (CVAT, Pascal VOC, YOLO, MS COCO, png mask, TFRecord)
- Auth for REST API (api/v1/auth/): login, logout, register, ...
- Preview for the new CVAT UI (dashboard only) is available: <http://localhost:9080/>
- Added command line tool for performing common task operations (/utils/cli/)

### Changed

- Outside and keyframe buttons in the side panel for all interpolation shapes (they were only for boxes before)
- Improved error messages on the client side (#511)

### Removed

- "Flip images" has been removed. UI now contains rotation features.

### Fixed

- Incorrect width of shapes borders in some cases
- Annotation parser for tracks with a start frame less than the first segment frame
- Interpolation on the server near outside frames
- Dump for case when task name has a slash
- Auto annotation fail for multijob tasks
- Installation of CVAT with OpenVINO on the Windows platform
- Background color was always black in utils/mask/converter.py
- Exception in attribute annotation mode when a label are switched to a value without any attributes
- Handling of wrong labelamp json file in auto annotation (<https://github.com/opencv/cvat/issues/554>)
- No default attributes in dumped annotation (<https://github.com/opencv/cvat/issues/601>)
- Required field "Frame Filter" on admin page during a task modifying (#666)
- Dump annotation errors for a task with several segments (#610, #500)
- Invalid label parsing during a task creating (#628)
- Button "Open Task" in the annotation view
- Creating a video task with 0 overlap

### Security

- Upgraded Django, djangorestframework, and other packages

## \[0.4.2] - 2019-06-03

### Fixed

- Fixed interaction with the server share in the auto annotation plugin

## \[0.4.1] - 2019-05-14

### Fixed

- JavaScript syntax incompatibility with Google Chrome versions less than 72

## \[0.4.0] - 2019-05-04

### Added

- OpenVINO auto annotation: it is possible to upload a custom model and annotate images automatically.
- Ability to rotate images/video in the client part (Ctrl+R, Shift+Ctrl+R shortcuts) (#305)
- The ReID application for automatic bounding box merging has been added (#299)
- Keyboard shortcuts to switch next/previous default shape type (box, polygon etc) (Alt + <, Alt + >) (#316)
- Converter for VOC now supports interpolation tracks
- REST API (/api/v1/\*, /api/docs)
- Semi-automatic semantic segmentation with the [Deep Extreme Cut](http://www.vision.ee.ethz.ch/~cvlsegmentation/dextr/) work

### Changed

- Propagation setup has been moved from settings to bottom player panel
- Additional events like "Debug Info" or "Fit Image" have been added for analitics
- Optional using LFS for git annotation storages (#314)

### Deprecated

- "Flip images" flag in the create task dialog will be removed.
  Rotation functionality in client part have been added instead.

### Fixed

- Django 2.1.5 (security fix, [CVE-2019-3498](https://nvd.nist.gov/vuln/detail/CVE-2019-3498))
- Several scenarious which cause code 400 after undo/redo/save have been fixed (#315)

## \[0.3.0] - 2018-12-29

### Added

- Ability to copy Object URL and Frame URL via object context menu and player context menu respectively.
- Ability to change opacity for selected shape with help "Selected Fill Opacity" slider.
- Ability to remove polyshapes points by double click.
- Ability to draw/change polyshapes (except for points) by slip method. Just press ENTER and moving a cursor.
- Ability to switch lock/hide properties via label UI element (in right menu) for all objects with same label.
- Shortcuts for outside/keyframe properties
- Support of Intel OpenVINO for accelerated model inference
- Tensorflow annotation now works without CUDA. It can use CPU only. OpenVINO and CUDA are supported optionally.
- Incremental saving of annotations.
- Tutorial for using polygons (screencast)
- Silk profiler to improve development process
- Admin panel can be used to edit labels and attributes for annotation tasks
- Analytics component to manage a data annotation team, monitor exceptions, collect client and server logs
- Changeable job and task statuses (annotation, validation, completed).
  A job status can be changed manually, a task status is computed automatically based on job statuses (#153)
- Backlink to a task from its job annotation view (#156)
- Buttons lock/hide for labels. They work for all objects with the same label on a current frame (#116)

### Changed

- Polyshape editing method has been improved. You can redraw part of shape instead of points cloning.
- Unified shortcut (Esc) for close any mode instead of different shortcuts (Alt+N, Alt+G, Alt+M etc.).
- Dump file contains information about data source (e.g. video name, archive name, ...)
- Update requests library due to [CVE-2018-18074](https://nvd.nist.gov/vuln/detail/CVE-2018-18074)
- Per task/job permissions to create/access/change/delete tasks and annotations
- Documentation was improved
- Timeout for creating tasks was increased (from 1h to 4h) (#136)
- Drawing has become more convenience. Now it is possible to draw outside an image.
  Shapes will be automatically truncated after drawing process (#202)

### Fixed

- Performance bottleneck has been fixed during you create new objects (draw, copy, merge etc).
- Label UI elements aren't updated after changelabel.
- Attribute annotation mode can use invalid shape position after resize or move shapes.
- Labels order is preserved now (#242)
- Uploading large XML files (#123)
- Django vulnerability (#121)
- Grammatical cleanup of README.md (#107)
- Dashboard loading has been accelerated (#156)
- Text drawing outside of a frame in some cases (#202)

## \[0.2.0] - 2018-09-28

### Added

- New annotation shapes: polygons, polylines, points
- Undo/redo feature
- Grid to estimate size of objects
- Context menu for shapes
- A converter to PASCAL VOC format
- A converter to MS COCO format
- A converter to mask format
- License header for most of all files
- .gitattribute to avoid problems with bash scripts inside a container
- CHANGELOG.md itself
- Drawing size of a bounding box during resize
- Color by instance, group, label
- Group objects
- Object propagation on next frames
- Full screen view

### Changed

- Documentation, screencasts, the primary screenshot
- Content-type for save_job request is application/json

### Fixed

- Player navigation if the browser's window is scrolled
- Filter doesn't support dash (-)
- Several memory leaks
- Inconsistent extensions between filenames in an annotation file and real filenames

## \[0.1.2] - 2018-08-07

### Added

- 7z archive support when creating a task
- .vscode/launch.json file for developing with VS code

### Fixed

- #14: docker-compose down command as written in the readme does not remove volumes
- #15: all checkboxes in temporary attributes are checked when reopening job after saving the job
- #18: extend CONTRIBUTING.md
- #19: using the same attribute for label twice -> stuck

### Changed

- More strict verification for labels with attributes

## \[0.1.1] - 2018-07-6

### Added

- Links on a screenshot, documentation, screencasts into README.md
- CONTRIBUTORS.md

### Fixed

- GitHub documentation

## \[0.1.0] - 2018-06-29

### Added

- Initial version

## Template

```
## \[Unreleased]
### Added
- TDB

### Changed
- TDB

### Deprecated
- TDB

### Removed
- TDB

### Fixed
- TDB

### Security
- TDB
```<|MERGE_RESOLUTION|>--- conflicted
+++ resolved
@@ -5,11 +5,7 @@
 The format is based on [Keep a Changelog](https://keepachangelog.com/en/1.0.0/),
 and this project adheres to [Semantic Versioning](https://semver.org/spec/v2.0.0.html).
 
-<<<<<<< HEAD
 ## \[2.4.0] - Unreleased
-=======
-## \[2.3.0] - 2022-12-22
->>>>>>> 2c4676ac
 ### Added
 - \[SDK\] An arg to wait for data processing in the task data uploading function
   (<https://github.com/opencv/cvat/pull/5502>)
@@ -102,8 +98,8 @@
 - Objects sorting option in the sidebar, by z-order. Additional visualization when sorting is applied
 (<https://github.com/opencv/cvat/pull/5145>)
 - Added YOLOv5 serverless function with NVIDIA GPU support (<https://github.com/opencv/cvat/pull/4960>)
-- Mask tools now supported (brush, eraser, polygon-plus, 
-polygon-minus, returning masks from online detectors & interactors) 
+- Mask tools now supported (brush, eraser, polygon-plus,
+polygon-minus, returning masks from online detectors & interactors)
 (<https://github.com/opencv/cvat/pull/4543>)
 - Added Webhooks (<https://github.com/opencv/cvat/pull/4863>)
 - Authentication with social accounts: Google & GitHub (<https://github.com/opencv/cvat/pull/5147>, <https://github.com/opencv/cvat/pull/5181>, <https://github.com/opencv/cvat/pull/5295>)
@@ -199,10 +195,6 @@
 - `Project.import_dataset` not waiting for completion correctly
   (<https://github.com/opencv/cvat/pull/5459>)
 
-<<<<<<< HEAD
-
-=======
->>>>>>> 2c4676ac
 ## \[2.2.0] - 2022-09-12
 ### Added
 - Added ability to delete frames from a job based on (<https://github.com/openvinotoolkit/cvat/pull/4194>)
